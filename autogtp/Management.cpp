--- conflicted
+++ resolved
@@ -320,15 +320,9 @@
     prog_cmdline.append(".exe");
 #endif
     prog_cmdline.append(" -s -J");
-<<<<<<< HEAD
-    prog_cmdline.append(" https://zero.sjeng.org/get-task/");
-    if (tuning) {
-        prog_cmdline.append("0");
-=======
     prog_cmdline.append(" http://zero.sjeng.org/get-task/");
     if (tuning || selfPlayOnly) {
-        prog_cmdline.append("0/0.15");
->>>>>>> 7a09c228
+        prog_cmdline.append("0/0.16");
     } else {
         prog_cmdline.append(QString::number(AUTOGTP_VERSION));
         if (!m_leelaversion.isEmpty())
