--- conflicted
+++ resolved
@@ -154,11 +154,7 @@
     if (parser.isSet(singleOption) || parser.isSet(maxOption)) {
         QObject::connect(boss, &Management::sendQuit, &app, &QCoreApplication::quit);
     }
-<<<<<<< HEAD
-    if (true) {
-=======
     if(consoleOn) {
->>>>>>> 4b1a87f7
         cons = new Console();
         QObject::connect(cons, &Console::sendQuit, &app, &QCoreApplication::quit);
     }
