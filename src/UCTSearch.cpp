--- conflicted
+++ resolved
@@ -310,10 +310,6 @@
         // Store data in array
         float N_num_f = node->get_score() * 100.0f;
         sortable_data.emplace_back(move, node->get_visits(), move_eval, std::to_string(N_num_f), pv);
-<<<<<<< HEAD
-
-=======
->>>>>>> 5faa9c3d
     }
     // Sort array to decide order
     std::stable_sort(rbegin(sortable_data), rend(sortable_data));
