/*
    This file is part of Leela Zero.
    Copyright (C) 2017-2018 Gian-Carlo Pascutto and contributors

    Leela Zero is free software: you can redistribute it and/or modify
    it under the terms of the GNU General Public License as published by
    the Free Software Foundation, either version 3 of the License, or
    (at your option) any later version.

    Leela Zero is distributed in the hope that it will be useful,
    but WITHOUT ANY WARRANTY; without even the implied warranty of
    MERCHANTABILITY or FITNESS FOR A PARTICULAR PURPOSE.  See the
    GNU General Public License for more details.

    You should have received a copy of the GNU General Public License
    along with Leela Zero.  If not, see <http://www.gnu.org/licenses/>.
*/

#include "config.h"
#include "UCTSearch.h"

#include <cassert>
#include <cmath>
#include <cstddef>
#include <limits>
#include <memory>
#include <type_traits>
#include <algorithm>

#include "FastBoard.h"
#include "FastState.h"
#include "FullBoard.h"
#include "GTP.h"
#include "GameState.h"
#include "TimeControl.h"
#include "Timing.h"
#include "Training.h"
#include "Utils.h"

using namespace Utils;

constexpr int UCTSearch::UNLIMITED_PLAYOUTS;

class OutputAnalysisData {
public:
    OutputAnalysisData(const std::string& move, int visits,
                       float winrate, float policy_prior, std::string pv)
    : m_move(move), m_visits(visits), m_winrate(winrate),
      m_policy_prior(policy_prior), m_pv(pv) {};

    std::string get_info_string(int order) const {
        auto tmp = "info move " + m_move
                 + " visits " + std::to_string(m_visits)
                 + " winrate "
                 + std::to_string(static_cast<int>(m_winrate * 10000))
                 + " prior "
                 + std::to_string(static_cast<int>(m_policy_prior * 10000.0f));
        if (order >= 0) {
            tmp += " order " + std::to_string(order);
        }
        tmp += " pv " + m_pv;
        return tmp;
    }

    friend bool operator<(const OutputAnalysisData& a,
                          const OutputAnalysisData& b) {
        if (a.m_visits == b.m_visits) {
            return a.m_winrate < b.m_winrate;
        }
        return a.m_visits < b.m_visits;
    }

private:
    std::string m_move;
    int m_visits;
    float m_winrate;
    float m_policy_prior;
    std::string m_pv;
};


UCTSearch::UCTSearch(GameState& g, Network& network)
    : m_rootstate(g), m_network(network) {
    set_playout_limit(cfg_max_playouts);
    set_visit_limit(cfg_max_visits);

    m_root = std::make_unique<UCTNode>(FastBoard::PASS, 0.0f);
}

bool UCTSearch::advance_to_new_rootstate() {
    if (!m_root || !m_last_rootstate) {
        // No current state
        return false;
    }

    if (m_rootstate.get_komi() != m_last_rootstate->get_komi()) {
        return false;
    }

    auto depth =
        int(m_rootstate.get_movenum() - m_last_rootstate->get_movenum());

    if (depth < 0) {
        return false;
    }


    auto test = std::make_unique<GameState>(m_rootstate);
    for (auto i = 0; i < depth; i++) {
        test->undo_move();
    }

    if (m_last_rootstate->board.get_hash() != test->board.get_hash()) {
        // m_rootstate and m_last_rootstate don't match
        return false;
    }

    // Make sure that the nodes we destroyed the previous move are
    // in fact destroyed.
    while (!m_delete_futures.empty()) {
        m_delete_futures.front().wait_all();
        m_delete_futures.pop_front();
    }

    // Try to replay moves advancing m_root
    for (auto i = 0; i < depth; i++) {
        ThreadGroup tg(thread_pool);

        test->forward_move();
        const auto move = test->get_last_move();

        auto oldroot = std::move(m_root);
        m_root = oldroot->find_child(move);

        // Lazy tree destruction.  Instead of calling the destructor of the
        // old root node on the main thread, send the old root to a separate
        // thread and destroy it from the child thread.  This will save a
        // bit of time when dealing with large trees.
        auto p = oldroot.release();
        tg.add_task([p]() { delete p; });
        m_delete_futures.push_back(std::move(tg));

        if (!m_root) {
            // Tree hasn't been expanded this far
            return false;
        }
        m_last_rootstate->play_move(move);
    }

    assert(m_rootstate.get_movenum() == m_last_rootstate->get_movenum());

    if (m_last_rootstate->board.get_hash() != test->board.get_hash()) {
        // Can happen if user plays multiple moves in a row by same player
        return false;
    }

    return true;
}

void UCTSearch::update_root() {
    // Definition of m_playouts is playouts per search call.
    // So reset this count now.
    m_playouts = 0;
    m_positions = 0;

#ifndef NDEBUG
    auto start_nodes = m_root->count_nodes_and_clear_expand_state();
#endif

    if (!advance_to_new_rootstate() || !m_root) {
        m_root = std::make_unique<UCTNode>(FastBoard::PASS, 0.0f);
    }
    // Clear last_rootstate to prevent accidental use.
    m_last_rootstate.reset(nullptr);

    // Check how big our search tree (reused or new) is.
    m_nodes = m_root->count_nodes_and_clear_expand_state();

#ifndef NDEBUG
    if (m_nodes > 0) {
        myprintf("update_root, %d -> %d nodes (%.1f%% reused)\n",
            start_nodes, m_nodes.load(), 100.0 * m_nodes.load() / start_nodes);
    }
#endif
}

float UCTSearch::get_min_psa_ratio() const {
    const auto mem_full = UCTNodePointer::get_tree_size() / static_cast<float>(cfg_max_tree_size);
    // If we are halfway through our memory budget, start trimming
    // moves with very low policy priors.
    if (mem_full > 0.5f) {
        // Memory is almost exhausted, trim more aggressively.
        if (mem_full > 0.95f) {
            // if completely full just stop expansion by returning an impossible number
            if (mem_full >= 1.0f) {
                return 2.0f;
            }
            return 0.01f;
        }
        return 0.001f;
    }
    return 0.0f;
}

void UCTSearch::backup(BackupData& bd) {
    auto path = bd.path;
<<<<<<< HEAD
    auto factor = 1.0f;
    auto first = true;
    for (auto nf = path.rbegin(); nf != path.rend(); ++nf) {
        auto sel_factor = factor * nf->factor;
        nf->node->update(bd.eval, bd.multiplicity, factor, sel_factor);
        if (first) { nf->node->expand_done(); first = false; }
=======
    auto eval = bd.eval;
    auto factor = 1.0f;
    auto leaf = true;
    for (auto nf = path.rbegin(); nf != path.rend(); ++nf) {
        auto sel_factor = factor * nf->factor;
        nf->node->update(eval, factor, sel_factor);
        if (leaf) { nf->node->expand_done(); leaf = false; }
>>>>>>> 48738c29
        factor = sel_factor;
    }
    m_playouts++;
}

void UCTSearch::backup() {
    if (!m_run) { return; }
    std::unique_lock<std::mutex> lk(m_mutex);
<<<<<<< HEAD
    while (!backup_queue.empty() &&
           (!backup_queue.front()->netresult || backup_queue.front()->netresult->ready.load())) {
        auto bd = std::move(backup_queue.front());
        backup_queue.pop();
        lk.unlock();
        if (bd->netresult) {
            auto node = bd->path.back().node;
            auto had_children = node->has_children();
            node->create_children(bd->netresult->result, bd->symmetry, m_nodes, *bd->state,
                bd->path.size() == 1 ? 0.0 // root
                : get_min_psa_ratio());
            if (!had_children) {
                auto eval = bd->netresult->result.winrate;
                bd->eval = (bd->state->get_to_move() == FastBoard::BLACK ? eval : 1.0f - eval);
                backup(*bd);
            }
            else {
                failed_simulation(*bd);
                bd->path.back().node->expand_done();
            }
        }
        else {
            failed_simulation(*bd);
=======
    while (//m_run && 
           !backup_queue.empty() && backup_queue.front()->netresult->ready.load()) {
        auto bd = std::move(backup_queue.front());
        backup_queue.pop();
        lk.unlock();
        auto node = bd->path.back().node;
        auto had_children = node->has_children();
        node->create_children(bd->netresult->result, bd->symmetry, m_nodes, *bd->state, 
            bd->path.size() == 1 ? 0.0 // root
            : get_min_psa_ratio());
        if (!had_children) {
            auto eval = bd->netresult->result.winrate;
            bd->eval = (bd->state->get_to_move() == FastBoard::BLACK ? eval : 1.0f - eval);
            backup(*bd);
        }
        else {
            failed_simulation(*bd);
            bd->path.back().node->expand_done();
>>>>>>> 48738c29
        }
        if (m_run) { lk.lock(); }
        else { return; }
    }
    lk.unlock();
    m_cv.notify_all();
}

void UCTSearch::failed_simulation(BackupData& bd) {
    auto path = bd.path;
    for (auto nf = path.rbegin(); nf != path.rend(); ++nf) {
<<<<<<< HEAD
        nf->node->virtual_loss_undo(bd.multiplicity);
=======
        nf->node->virtual_loss_undo();
>>>>>>> 48738c29
    }
}

float eval_from_score(float board_score) {
    if (board_score > 0.0f) { return 1.0f; }
    else if (board_score < 0.0f) { return 0.0f; }
    else { return 0.5f; }
}

void UCTSearch::play_simulation(std::unique_ptr<GameState> currstate,
                                        UCTNode* node,
                                        int thread_num) {
    auto factor = 1.0f;
    auto bd = std::make_unique<BackupData>();
    auto is_root = true;
    while(true) {
        node->virtual_loss();
        bd->path.emplace_back(node, factor);
        const auto color = currstate->get_to_move();

        // end of game
        if (currstate->get_passes() >= 2) {
            bd->eval = eval_from_score(currstate->final_score());
            backup(*bd);
            return;
        }

        // expand a node
        const auto min_psa_ratio = is_root ? 0.0 : get_min_psa_ratio();
        if (node->expandable(min_psa_ratio)) {
<<<<<<< HEAD
            if (!node->acquire_expanding()) {
                m_failed_simulations++;
                std::unique_lock<std::mutex> lk(m_mutex);
                if (!backup_queue.empty() && node == backup_queue.back()->path.back().node) { 
                    backup_queue.back()->multiplicity++; 
                }
                else { backup_queue.push(std::move(bd)); }
                return;
=======
            if ((node->get_visits(WR) > 0.0 || is_root) && !node->acquire_expanding()) {
                failed_simulation(*bd); m_failed_simulations++; return;
>>>>>>> 48738c29
            }

            const auto result_sym = m_network.get_output0(
                &*currstate, Network::Ensemble::RANDOM_SYMMETRY);
            //if (!result_sym.first) { failed_simulation(*bd); myprintf("strange fail!\n"); return; }
            if (result_sym.first->ready.load()) {
                auto had_children = node->has_children();
                node->create_children(result_sym.first->result, result_sym.second, m_nodes, *currstate, min_psa_ratio);
                if (!had_children) {
                    auto eval = result_sym.first->result.winrate;
                    bd->eval = (color == FastBoard::BLACK ? eval : 1.0f - eval);
                    backup(*bd);
                }
                else {
                    failed_simulation(*bd);
                    node->expand_done();
                }
            }
            else {
                bd->state = std::move(currstate);
                bd->netresult = result_sym.first;
                bd->symmetry = result_sym.second;
                std::unique_lock<std::mutex> lk(m_mutex);
                backup_queue.push(std::move(bd));
                max_queue_length = std::max(max_queue_length, backup_queue.size());
            }
            return;
        }

        // select a child
        auto child_stats = node->uct_select_child(color, node == m_root.get());
        node = child_stats.first;
        if (node == nullptr) { failed_simulation(*bd); return; }
        factor = child_stats.second;
        auto move = node->get_move();
        currstate->play_move(move);
        if (move != FastBoard::PASS && currstate->superko()) {
            node->expand_cancel();
            node->invalidate();
            failed_simulation(*bd);
            return;
        }
        is_root = false;
    }
}

void UCTSearch::dump_stats(FastState & state, UCTNode & parent) {
    if (cfg_quiet || !parent.has_children()) {
        return;
    }

    const int color = state.get_to_move();

    // sort children, put best move on top
    parent.sort_children(color);

    if (parent.get_first_child()->first_visit()) {
        return;
    }

    int movecount = 0;
    for (const auto& node : parent.get_children()) {
        // Always display at least two moves. In the case there is
        // only one move searched the user could get an idea why.
        if (++movecount > 2 && !node->get_visits()) break;

        std::string move = state.move_to_text(node->get_move());
        FastState tmpstate = state;
        tmpstate.play_move(node->get_move());
        std::string pv = move + " " + get_pv(tmpstate, *node);

        myprintf("%4s -> %7d (V: %5.2f%%) (N: %5.2f%%) PV: %s\n",
            move.c_str(),
            (int)node->get_visits(),
            node->get_visits() ? node->get_raw_eval(color)*100.0f : 0.0f,
            node->get_policy() * 100.0f,
            pv.c_str());
    }
    //tree_stats(parent);
}

void UCTSearch::output_analysis(FastState & state, UCTNode & parent) {
    // We need to make a copy of the data before sorting
    auto sortable_data = std::vector<OutputAnalysisData>();

    if (!parent.has_children()) {
        return;
    }

    const auto color = state.get_to_move();

    for (const auto& node : parent.get_children()) {
        // Only send variations with visits
        if (!node->get_visits()) {
            continue;
        }
        std::string move = state.move_to_text(node->get_move());
        FastState tmpstate = state;
        tmpstate.play_move(node->get_move());
        std::string pv = move + " " + get_pv(tmpstate, *node);
        auto move_eval = node->get_visits() ? node->get_raw_eval(color) : 0.0f;
        auto policy = node->get_policy();
        // Store data in array
        sortable_data.emplace_back(move, node->get_visits(),
                                   move_eval, policy, pv);
    }
    // Sort array to decide order
    std::stable_sort(rbegin(sortable_data), rend(sortable_data));

    auto i = 0;
    // Output analysis data in gtp stream
    for (const auto& node : sortable_data) {
        if (i > 0) {
            gtp_printf_raw(" ");
        }
        gtp_printf_raw(node.get_info_string(i).c_str());
        i++;
    }
    gtp_printf_raw("\n");
}

void tree_stats_helper(const UCTNode& node, size_t depth,
                       size_t& nodes, size_t& non_leaf_nodes,
                       size_t& depth_sum, size_t& max_depth,
                       size_t& children_count) {
    nodes += 1;
    non_leaf_nodes += node.get_visits(WR) > 1;
    depth_sum += depth;
    if (depth > max_depth) max_depth = depth;

    for (const auto& child : node.get_children()) {
        if (child.get_visits() > 0) {
            children_count += 1;
            tree_stats_helper(*(child.get()), depth+1,
                              nodes, non_leaf_nodes, depth_sum,
                              max_depth, children_count);
        } else {
            nodes += 1;
            depth_sum += depth+1;
            if (depth+1 > max_depth) max_depth = depth+1;
        }
    }
}

void UCTSearch::tree_stats(const UCTNode& node) {
    size_t nodes = 0;
    size_t non_leaf_nodes = 0;
    size_t depth_sum = 0;
    size_t max_depth = 0;
    size_t children_count = 0;
    tree_stats_helper(node, 0,
                      nodes, non_leaf_nodes, depth_sum,
                      max_depth, children_count);

    if (nodes > 0) {
        myprintf("%.1f average depth, %d max depth\n",
                 (1.0f*depth_sum) / nodes, max_depth);
        myprintf("%d non leaf nodes, %.2f average children\n",
                 non_leaf_nodes, (1.0f*children_count) / non_leaf_nodes);
    }
}

bool UCTSearch::should_resign(passflag_t passflag, float besteval) {
    if (passflag & UCTSearch::NORESIGN) {
        // resign not allowed
        return false;
    }

    if (cfg_resignpct == 0) {
        // resign not allowed
        return false;
    }

    const size_t num_intersections = m_rootstate.board.get_boardsize()
                                   * m_rootstate.board.get_boardsize();
    const auto move_threshold = num_intersections / 4;
    const auto movenum = m_rootstate.get_movenum();
    if (movenum <= move_threshold) {
        // too early in game to resign
        return false;
    }

    const auto color = m_rootstate.board.get_to_move();

    const auto is_default_cfg_resign = cfg_resignpct < 0;
    const auto resign_threshold =
        0.01f * (is_default_cfg_resign ? 10 : cfg_resignpct);
    if (besteval > resign_threshold) {
        // eval > cfg_resign
        return false;
    }

    if ((m_rootstate.get_handicap() > 0)
            && (color == FastBoard::WHITE)
            && is_default_cfg_resign) {
        const auto handicap_resign_threshold =
            resign_threshold / (1 + m_rootstate.get_handicap());

        // Blend the thresholds for the first ~215 moves.
        auto blend_ratio = std::min(1.0f, movenum / (0.6f * num_intersections));
        auto blended_resign_threshold = blend_ratio * resign_threshold
            + (1 - blend_ratio) * handicap_resign_threshold;
        if (besteval > blended_resign_threshold) {
            // Allow lower eval for white in handicap games
            // where opp may fumble.
            return false;
        }
    }

    return true;
}

int UCTSearch::get_best_move(passflag_t passflag) {
    int color = m_rootstate.board.get_to_move();

    // Make sure best is first
    m_root->sort_children(color);

    // Check whether to randomize the best move proportional
    // to the playout counts, early game only.
    auto movenum = int(m_rootstate.get_movenum());
    if (movenum < cfg_random_cnt) {
        m_root->randomize_first_proportionally();
    }

    auto first_child = m_root->get_first_child();
    assert(first_child != nullptr);

    auto bestmove = first_child->get_move();
    auto besteval = first_child->first_visit() ? 0.5f : first_child->get_raw_eval(color);

    // do we want to fiddle with the best move because of the rule set?
    if (passflag & UCTSearch::NOPASS) {
        // were we going to pass?
        if (bestmove == FastBoard::PASS) {
            UCTNode * nopass = m_root->get_nopass_child(m_rootstate);

            if (nopass != nullptr) {
                myprintf("Preferring not to pass.\n");
                bestmove = nopass->get_move();
                if (nopass->first_visit()) {
                    besteval = 1.0f;
                } else {
                    besteval = nopass->get_raw_eval(color);
                }
            } else {
                myprintf("Pass is the only acceptable move.\n");
            }
        }
    } else if (!cfg_dumbpass) {
        const auto relative_score = (color == FastBoard::BLACK ? 1 : -1) * m_rootstate.final_score();
        if (bestmove == FastBoard::PASS) {
            // Either by forcing or coincidence passing is
            // on top...check whether passing loses instantly
            // do full count including dead stones.
            // In a reinforcement learning setup, it is possible for the
            // network to learn that, after passing in the tree, the two last
            // positions are identical, and this means the position is only won
            // if there are no dead stones in our own territory (because we use
            // Trump-Taylor scoring there). So strictly speaking, the next
            // heuristic isn't required for a pure RL network, and we have
            // a commandline option to disable the behavior during learning.
            // On the other hand, with a supervised learning setup, we fully
            // expect that the engine will pass out anything that looks like
            // a finished game even with dead stones on the board (because the
            // training games were using scoring with dead stone removal).
            // So in order to play games with a SL network, we need this
            // heuristic so the engine can "clean up" the board. It will still
            // only clean up the bare necessity to win. For full dead stone
            // removal, kgs-genmove_cleanup and the NOPASS mode must be used.

            // Do we lose by passing?
            if (relative_score < 0.0f) {
                myprintf("Passing loses :-(\n");
                // Find a valid non-pass move.
                UCTNode * nopass = m_root->get_nopass_child(m_rootstate);
                if (nopass != nullptr) {
                    myprintf("Avoiding pass because it loses.\n");
                    bestmove = nopass->get_move();
                    if (nopass->first_visit()) {
                        besteval = 1.0f;
                    } else {
                        besteval = nopass->get_raw_eval(color);
                    }
                } else {
                    myprintf("No alternative to passing.\n");
                }
            } else if (relative_score > 0.0f) {
                myprintf("Passing wins :-)\n");
            } else {
                myprintf("Passing draws :-|\n");
                // Find a valid non-pass move.
                const auto nopass = m_root->get_nopass_child(m_rootstate);
                if (nopass != nullptr && !nopass->first_visit()) {
                    const auto nopass_eval = nopass->get_raw_eval(color);
                    if (nopass_eval > 0.5f) {
                        myprintf("Avoiding pass because there could be a winning alternative.\n");
                        bestmove = nopass->get_move();
                        besteval = nopass_eval;
                    }
                }
                if (bestmove == FastBoard::PASS) {
                    myprintf("No seemingly better alternative to passing.\n");
                }
            }
        } else if (m_rootstate.get_last_move() == FastBoard::PASS) {
            // Opponents last move was passing.
            // We didn't consider passing. Should we have and
            // end the game immediately?

            // do we lose by passing?
            if (relative_score < 0.0f) {
                myprintf("Passing loses, I'll play on.\n");
            } else if (relative_score > 0.0f) {
                myprintf("Passing wins, I'll pass out.\n");
                bestmove = FastBoard::PASS;
            } else {
                myprintf("Passing draws, make it depend on evaluation.\n");
                if (besteval < 0.5f) {
                    bestmove = FastBoard::PASS;
                }
            }
        }
    }

    // if we aren't passing, should we consider resigning?
    if (bestmove != FastBoard::PASS) {
        if (should_resign(passflag, besteval)) {
            myprintf("Eval (%.2f%%) looks bad. Resigning.\n",
                     100.0f * besteval);
            bestmove = FastBoard::RESIGN;
        }
    }

    return bestmove;
}

std::string UCTSearch::get_pv(FastState & state, UCTNode& parent) {
    if (!parent.has_children()) {
        return std::string();
    }

    if (parent.expandable()) {
        // Not fully expanded. This means someone could expand
        // the node while we want to traverse the children.
        // Avoid the race conditions and don't go through the rabbit hole
        // of trying to print things from this node.
        return std::string();
    }

    auto& best_child = parent.get_best_root_child(state.get_to_move());
    if (best_child.first_visit()) {
        return std::string();
    }
    auto best_move = best_child.get_move();
    auto res = state.move_to_text(best_move);

    state.play_move(best_move);

    auto next = get_pv(state, best_child);
    if (!next.empty()) {
        res.append(" ").append(next);
    }
    return res;
}

void UCTSearch::dump_analysis(int playouts) {
    if (cfg_quiet) {
        return;
    }

    FastState tempstate = m_rootstate;
    int color = tempstate.board.get_to_move();

    std::string pvstring = get_pv(tempstate, *m_root);
    float winrate = 100.0f * m_root->get_raw_eval(color);
    myprintf("Playouts: %d, Win: %5.2f%%, PV: %s\n",
             playouts, winrate, pvstring.c_str());
}

bool UCTSearch::is_running() const {
    return m_run && UCTNodePointer::get_tree_size() < cfg_max_tree_size;
}

int UCTSearch::est_playouts_left(int elapsed_centis, int time_for_move) const {
    auto playouts = m_playouts.load();
    const auto playouts_left =
        std::max(0, std::min(m_maxplayouts - playouts,
                             m_maxvisits - (int)m_root->get_visits()));

    // Wait for at least 1 second and 100 playouts
    // so we get a reliable playout_rate.
    if (elapsed_centis < 100 || playouts < 100) {
        return playouts_left;
    }
    const auto playout_rate = 1.0f * playouts / elapsed_centis;
    const auto time_left = std::max(0, time_for_move - elapsed_centis);
    return std::min(playouts_left,
                    static_cast<int>(std::ceil(playout_rate * time_left)));
}

size_t UCTSearch::prune_noncontenders(int elapsed_centis, int time_for_move, bool prune) {
    auto Nfirst = 0;
    // There are no cases where the root's children vector gets modified
    // during a multithreaded search, so it is safe to walk it here without
    // taking the (root) node lock.
    for (const auto& node : m_root->get_children()) {
        if (node->valid()) {
            Nfirst = std::max(Nfirst, (int)node->get_visits());
        }
    }
    const auto min_required_visits =
        Nfirst - est_playouts_left(elapsed_centis, time_for_move);
    auto pruned_nodes = size_t{0};
    for (const auto& node : m_root->get_children()) {
        if (node->valid()) {
            const auto has_enough_visits =
                node->get_visits() >= min_required_visits;

            if (prune) {
                node->set_active(has_enough_visits);
            }
            if (!has_enough_visits) {
                ++pruned_nodes;
            }
        }
    }

    assert(pruned_nodes < m_root->get_children().size());
    return pruned_nodes;
}

bool UCTSearch::have_alternate_moves(int elapsed_centis, int time_for_move) {
    if (cfg_timemanage == TimeManagement::OFF) {
        return true;
    }
    // For self play use. Disables pruning of non-contenders to not bias the training data.
    auto prune = cfg_timemanage != TimeManagement::NO_PRUNING;
    auto pruned = prune_noncontenders(elapsed_centis, time_for_move, prune);
    if (pruned < m_root->get_children().size() - 1) {
        return true;
    }
    // If we cannot save up time anyway, use all of it. This
    // behavior can be overruled by setting "fast" time management,
    // which will cause Leela to quickly respond to obvious/forced moves.
    // That comes at the cost of some playing strength as she now cannot
    // think ahead about her next moves in the remaining time.
    auto my_color = m_rootstate.get_to_move();
    auto tc = m_rootstate.get_timecontrol();
    if (!tc.can_accumulate_time(my_color)
        || m_maxplayouts < UCTSearch::UNLIMITED_PLAYOUTS) {
        if (cfg_timemanage != TimeManagement::FAST) {
            return true;
        }
    }
    // In a timed search we will essentially always exit because
    // the remaining time is too short to let another move win, so
    // avoid spamming this message every move. We'll print it if we
    // save at least half a second.
    if (time_for_move - elapsed_centis > 50) {
        myprintf("%.1fs left, stopping early.\n",
                    (time_for_move - elapsed_centis) / 100.0f);
    }
    return false;
}

bool UCTSearch::stop_thinking(int elapsed_centis, int time_for_move) const {
    return m_playouts >= m_maxplayouts
           || m_root->get_visits() >= m_maxvisits
           || elapsed_centis >= time_for_move;
}

void UCTWorker::operator()() {
    do {
        m_search->play_simulation(std::make_unique<GameState>(m_rootstate), m_root, m_thread_num);
    } while (m_search->is_running());
}

void UCTSearch::increment_playouts() {
    m_playouts++;
}

#ifdef USE_OPENCL
#ifndef NDEBUG
extern std::atomic<size_t> batch_stats[];
#endif
#endif

int UCTSearch::think(int color, passflag_t passflag) {
    // Start counting time for us
    m_rootstate.start_clock(color);

    // set up timing info
    Time start;

    m_network.set_search(this);

    update_root();
    // set side to move
    m_rootstate.board.set_to_move(color);

    auto time_for_move =
        m_rootstate.get_timecontrol().max_time_for_move(
            m_rootstate.board.get_boardsize(),
            color, m_rootstate.get_movenum());

    myprintf("Thinking at most %.1f seconds...\n", time_for_move/100.0f);

    m_run = true;
    // create a sorted list of legal moves (make sure we
    // play something legal and decent even in time trouble)
    if (m_root->expandable()) {
        play_simulation(std::make_unique<GameState>(m_rootstate), m_root.get(), 0);
        std::unique_lock<std::mutex> lk(m_mutex);
        m_cv.wait(lk, [this] { return backup_queue.empty(); });
    }
    m_root->prepare_root_node(m_network, color, m_nodes, m_rootstate);

    int cpus = cfg_num_threads;
    ThreadGroup tg(thread_pool);
    for (int i = 1; i <= cpus; i++) {
        tg.add_task(UCTWorker(m_rootstate, this, m_root.get(), i));
    }

    auto keeprunning = true;
    auto last_update = 0;
    auto last_output = 0;
    do {
        Time elapsed;
        int elapsed_centis = Time::timediff_centis(start, elapsed);
        std::this_thread::sleep_for(std::chrono::milliseconds(
            std::min(std::min(cfg_analyze_interval_centis - (elapsed_centis - last_output),
                250 - (elapsed_centis - last_update)), time_for_move - elapsed_centis) * 10));
        Time elapsed0;
        elapsed_centis = Time::timediff_centis(start, elapsed0);

        if (cfg_analyze_interval_centis &&
            elapsed_centis - last_output > cfg_analyze_interval_centis) {
            last_output = elapsed_centis;
            output_analysis(m_rootstate, *m_root);
        }

        // output some stats every few seconds
        // check if we should still search
        if (elapsed_centis - last_update > 250) {
            last_update = elapsed_centis;
            dump_analysis(m_playouts.load());
        }
        keeprunning  = is_running();
        keeprunning &= !stop_thinking(elapsed_centis, time_for_move);
        keeprunning &= have_alternate_moves(elapsed_centis, time_for_move);
    } while (keeprunning);

    // stop the search
    m_run = false;
    std::unique_lock<std::mutex> lk0(m_network.get_queue_mutex());
    m_network.notify();
    lk0.unlock();
    // below can move to update_root()
    tg.wait_all();
    std::unique_lock<std::mutex> lk(m_mutex);
    backup_queue = {};

    // reactivate all pruned root children
    for (const auto& node : m_root->get_children()) {
        node->set_active(true);
    }

    m_rootstate.stop_clock(color);
    if (!m_root->has_children()) {
        return FastBoard::PASS;
    }

    // display search info
    myprintf("\n");
    dump_stats(m_rootstate, *m_root);
    Training::record(m_network, m_rootstate, *m_root);

    Time elapsed;
    int elapsed_centis = Time::timediff_centis(start, elapsed);
    if (elapsed_centis+1 > 0) {
        myprintf("%7.2f visits, %d nodes, %d playouts, %.0f n/s, %.0f pos/s\n\n",
                 m_root->get_visits(),
                 static_cast<int>(m_nodes),
                 static_cast<int>(m_playouts),
                 (m_playouts * 100.0) / (elapsed_centis+1),
                 (m_positions * 100.0) / (elapsed_centis+1));

        m_network.nncache_dump_stats();
        myprintf("failed simulations: %d\n", m_failed_simulations);
        myprintf("max queue size: %d\n", max_queue_length);
#ifdef USE_OPENCL
#ifndef NDEBUG
        myprintf("batch stats: %d %d\n", batch_stats[0].load(), batch_stats[1].load());
#endif
#endif
    }
    int bestmove = get_best_move(passflag);

    // Copy the root state. Use to check for tree re-use in future calls.
    m_last_rootstate = std::make_unique<GameState>(m_rootstate);
    return bestmove;
}

void UCTSearch::ponder() {
    m_network.set_search(this);
    update_root();

    m_run = true;
    if (m_root->expandable()) { 
        play_simulation(std::make_unique<GameState>(m_rootstate), m_root.get(), 0); 
        std::unique_lock<std::mutex> lk(m_mutex);
        m_cv.wait(lk, [&lk, this] { return backup_queue.empty(); });
    }
    m_root->prepare_root_node(m_network, m_rootstate.board.get_to_move(),
                              m_nodes, m_rootstate);

    ThreadGroup tg(thread_pool);
    for (int i = 1; i < cfg_num_threads; i++) {
        tg.add_task(UCTWorker(m_rootstate, this, m_root.get(), i));
    }
    Time start;
    auto keeprunning = true;
    auto last_output = 0;
    do {
        play_simulation(std::make_unique<GameState>(m_rootstate), m_root.get(), 0);
        if (cfg_analyze_interval_centis) {
            Time elapsed;
            int elapsed_centis = Time::timediff_centis(start, elapsed);
            if (elapsed_centis - last_output > cfg_analyze_interval_centis) {
                last_output = elapsed_centis;
                output_analysis(m_rootstate, *m_root);
            }
        }
        keeprunning  = is_running();
        keeprunning &= !stop_thinking(0, 1);
    } while (!Utils::input_pending() && keeprunning);

    // stop the search
    m_run = false;
    std::unique_lock<std::mutex> lk0(m_network.get_queue_mutex());
    m_network.notify();
    lk0.unlock();
    tg.wait_all();
    std::unique_lock<std::mutex> lk(m_mutex);
    backup_queue = {};

    // display search info
    myprintf("\n");
    dump_stats(m_rootstate, *m_root);

    myprintf("\n%d visits, %d nodes\n\n", m_root->get_visits(), m_nodes.load());
    m_network.nncache_dump_stats();
    myprintf("failed simulations: %d\n", m_failed_simulations);
    myprintf("max queue size: %d\n", max_queue_length);

    // Copy the root state. Use to check for tree re-use in future calls.
    m_last_rootstate = std::make_unique<GameState>(m_rootstate);
}

void UCTSearch::set_playout_limit(int playouts) {
    static_assert(std::is_convertible<decltype(playouts),
                                      decltype(m_maxplayouts)>::value,
                  "Inconsistent types for playout amount.");
    m_maxplayouts = std::min(playouts, UNLIMITED_PLAYOUTS);
}

void UCTSearch::set_visit_limit(int visits) {
    static_assert(std::is_convertible<decltype(visits),
                                      decltype(m_maxvisits)>::value,
                  "Inconsistent types for visits amount.");
    // Limit to type max / 2 to prevent overflow when multithreading.
    m_maxvisits = std::min(visits, UNLIMITED_PLAYOUTS);
}
<|MERGE_RESOLUTION|>--- conflicted
+++ resolved
@@ -204,22 +204,12 @@
 
 void UCTSearch::backup(BackupData& bd) {
     auto path = bd.path;
-<<<<<<< HEAD
-    auto factor = 1.0f;
-    auto first = true;
-    for (auto nf = path.rbegin(); nf != path.rend(); ++nf) {
-        auto sel_factor = factor * nf->factor;
-        nf->node->update(bd.eval, bd.multiplicity, factor, sel_factor);
-        if (first) { nf->node->expand_done(); first = false; }
-=======
-    auto eval = bd.eval;
     auto factor = 1.0f;
     auto leaf = true;
     for (auto nf = path.rbegin(); nf != path.rend(); ++nf) {
         auto sel_factor = factor * nf->factor;
-        nf->node->update(eval, factor, sel_factor);
+        nf->node->update(bd.eval, bd.multiplicity, factor, sel_factor);
         if (leaf) { nf->node->expand_done(); leaf = false; }
->>>>>>> 48738c29
         factor = sel_factor;
     }
     m_playouts++;
@@ -228,7 +218,6 @@
 void UCTSearch::backup() {
     if (!m_run) { return; }
     std::unique_lock<std::mutex> lk(m_mutex);
-<<<<<<< HEAD
     while (!backup_queue.empty() &&
            (!backup_queue.front()->netresult || backup_queue.front()->netresult->ready.load())) {
         auto bd = std::move(backup_queue.front());
@@ -252,26 +241,6 @@
         }
         else {
             failed_simulation(*bd);
-=======
-    while (//m_run && 
-           !backup_queue.empty() && backup_queue.front()->netresult->ready.load()) {
-        auto bd = std::move(backup_queue.front());
-        backup_queue.pop();
-        lk.unlock();
-        auto node = bd->path.back().node;
-        auto had_children = node->has_children();
-        node->create_children(bd->netresult->result, bd->symmetry, m_nodes, *bd->state, 
-            bd->path.size() == 1 ? 0.0 // root
-            : get_min_psa_ratio());
-        if (!had_children) {
-            auto eval = bd->netresult->result.winrate;
-            bd->eval = (bd->state->get_to_move() == FastBoard::BLACK ? eval : 1.0f - eval);
-            backup(*bd);
-        }
-        else {
-            failed_simulation(*bd);
-            bd->path.back().node->expand_done();
->>>>>>> 48738c29
         }
         if (m_run) { lk.lock(); }
         else { return; }
@@ -283,11 +252,7 @@
 void UCTSearch::failed_simulation(BackupData& bd) {
     auto path = bd.path;
     for (auto nf = path.rbegin(); nf != path.rend(); ++nf) {
-<<<<<<< HEAD
         nf->node->virtual_loss_undo(bd.multiplicity);
-=======
-        nf->node->virtual_loss_undo();
->>>>>>> 48738c29
     }
 }
 
@@ -318,7 +283,6 @@
         // expand a node
         const auto min_psa_ratio = is_root ? 0.0 : get_min_psa_ratio();
         if (node->expandable(min_psa_ratio)) {
-<<<<<<< HEAD
             if (!node->acquire_expanding()) {
                 m_failed_simulations++;
                 std::unique_lock<std::mutex> lk(m_mutex);
@@ -327,10 +291,6 @@
                 }
                 else { backup_queue.push(std::move(bd)); }
                 return;
-=======
-            if ((node->get_visits(WR) > 0.0 || is_root) && !node->acquire_expanding()) {
-                failed_simulation(*bd); m_failed_simulations++; return;
->>>>>>> 48738c29
             }
 
             const auto result_sym = m_network.get_output0(
