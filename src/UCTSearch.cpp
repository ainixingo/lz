--- conflicted
+++ resolved
@@ -202,29 +202,6 @@
     return 0.0f;
 }
 
-<<<<<<< HEAD
-SearchResult UCTSearch::play_simulation(GameState & currstate,
-                                        UCTNode* const node) {
-    const auto color = currstate.get_to_move();
-    auto result = SearchResult{};
-
-    node->virtual_loss();
-
-    if (node->expandable()) {
-        if (currstate.get_passes() >= 2) {
-            auto score = currstate.final_score();
-            result = SearchResult::from_score(score);
-        } else {
-            float eval;
-            const auto had_children = node->has_children();
-            const auto success =
-                node->create_children(m_network, m_nodes, currstate, eval,
-                                      get_min_psa_ratio());
-            if (!had_children && success) {
-                result = SearchResult::from_eval(eval);
-            }
-        }
-=======
 void UCTSearch::backup(BackupData& bd) {
     auto path = bd.path;
     auto eval = bd.eval;
@@ -235,7 +212,6 @@
         nf->node->update(eval, factor, sel_factor);
         if (first) { nf->node->expand_done(); first = false; }
         factor = sel_factor;
->>>>>>> 735fc700
     }
     m_playouts++;
 }
@@ -885,13 +861,6 @@
 
     Time elapsed;
     int elapsed_centis = Time::timediff_centis(start, elapsed);
-<<<<<<< HEAD
-    myprintf("%d visits, %d nodes, %d playouts, %.0f n/s\n\n",
-             m_root->get_visits(),
-             m_nodes.load(),
-             m_playouts.load(),
-             (m_playouts * 100.0) / (elapsed_centis+1));
-=======
     if (elapsed_centis+1 > 0) {
         myprintf("%7.2f visits, %d nodes, %d playouts, %.0f n/s, %.0f pos/s\n\n",
                  m_root->get_visits(),
@@ -909,7 +878,6 @@
 #endif
 #endif
     }
->>>>>>> 735fc700
     int bestmove = get_best_move(passflag);
 
     // Copy the root state. Use to check for tree re-use in future calls.
