/*
    This file is part of Leela Zero.
    Copyright (C) 2017-2018 Gian-Carlo Pascutto

    Leela Zero is free software: you can redistribute it and/or modify
    it under the terms of the GNU General Public License as published by
    the Free Software Foundation, either version 3 of the License, or
    (at your option) any later version.

    Leela Zero is distributed in the hope that it will be useful,
    but WITHOUT ANY WARRANTY; without even the implied warranty of
    MERCHANTABILITY or FITNESS FOR A PARTICULAR PURPOSE.  See the
    GNU General Public License for more details.

    You should have received a copy of the GNU General Public License
    along with Leela Zero.  If not, see <http://www.gnu.org/licenses/>.
*/

#include "config.h"

#include <cassert>
#include <cstdio>
#include <cstdint>
#include <algorithm>
#include <cmath>
#include <functional>
#include <iterator>
#include <limits>
#include <numeric>
#include <utility>
#include <vector>

#include "UCTNode.h"
#include "FastBoard.h"
#include "FastState.h"
#include "GTP.h"
#include "GameState.h"
#include "Network.h"
#include "Utils.h"

using namespace Utils;

UCTNode::UCTNode(int vertex, float policy) : m_move(vertex), m_policy(policy) {
}

bool UCTNode::first_visit() const {
    return m_visits == 0;
}

bool UCTNode::create_children(Network & network,
                              std::atomic<int>& nodecount,
                              GameState& state,
                              float& eval,
                              float min_psa_ratio) {
    // no successors in final state
    if (state.get_passes() >= 2) {
        return false;
    }

    // acquire the lock
    if (!acquire_expanding()) {
        return false;
    }

    // can we actually expand?
    if (!expandable(min_psa_ratio)) {
        expand_done();
        return false;
    }

    const auto raw_netlist = network.get_output(
        &state, Network::Ensemble::RANDOM_SYMMETRY);

    // DCNN returns winrate as side to move
    m_net_eval = raw_netlist.winrate;
    const auto to_move = state.board.get_to_move();
    // our search functions evaluate from black's point of view
    if (state.board.white_to_move()) {
        m_net_eval = 1.0f - m_net_eval;
    }
    eval = m_net_eval;

    std::vector<Network::PolicyVertexPair> nodelist;

    auto legal_sum = 0.0f;
    for (auto i = 0; i < NUM_INTERSECTIONS; i++) {
        const auto x = i % BOARD_SIZE;
        const auto y = i / BOARD_SIZE;
        const auto vertex = state.board.get_vertex(x, y);
        if (state.is_move_legal(to_move, vertex)) {
            nodelist.emplace_back(raw_netlist.policy[i], vertex);
            legal_sum += raw_netlist.policy[i];
        }
    }
    nodelist.emplace_back(raw_netlist.policy_pass, FastBoard::PASS);
    legal_sum += raw_netlist.policy_pass;

    if (legal_sum > std::numeric_limits<float>::min()) {
        // re-normalize after removing illegal moves.
        for (auto& node : nodelist) {
            node.first /= legal_sum;
        }
    } else {
        // This can happen with new randomized nets.
        auto uniform_prob = 1.0f / nodelist.size();
        for (auto& node : nodelist) {
            node.first = uniform_prob;
        }
    }

    link_nodelist(nodecount, nodelist, min_psa_ratio);
    expand_done();
    return true;
}

void UCTNode::link_nodelist(std::atomic<int>& nodecount,
                            std::vector<Network::PolicyVertexPair>& nodelist,
                            float min_psa_ratio) {
    assert(min_psa_ratio < m_min_psa_ratio_children);

    if (nodelist.empty()) {
        return;
    }

    // Use best to worst order, so highest go first
    std::stable_sort(rbegin(nodelist), rend(nodelist));

    const auto max_psa = nodelist[0].first;
    const auto old_min_psa = max_psa * m_min_psa_ratio_children;
    const auto new_min_psa = max_psa * min_psa_ratio;
    if (new_min_psa > 0.0f) {
        m_children.reserve(
            std::count_if(cbegin(nodelist), cend(nodelist),
                [=](const auto& node) { return node.first >= new_min_psa; }
            )
        );
    } else {
        m_children.reserve(nodelist.size());
    }

    auto skipped_children = false;
    for (const auto& node : nodelist) {
        if (node.first < new_min_psa) {
            skipped_children = true;
        } else if (node.first < old_min_psa) {
            m_children.emplace_back(node.second, node.first);
            ++nodecount;
        }
    }

    m_min_psa_ratio_children = skipped_children ? min_psa_ratio : 0.0f;
}

const std::vector<UCTNodePointer>& UCTNode::get_children() const {
    return m_children;
}


int UCTNode::get_move() const {
    return m_move;
}

void UCTNode::virtual_loss() {
    atomic_add(m_virtual_loss, cfg_virtual_loss); //VIRTUAL_LOSS_COUNT;
}

void UCTNode::virtual_loss_undo() {
    atomic_add(m_virtual_loss, -cfg_virtual_loss); //VIRTUAL_LOSS_COUNT;
}

void UCTNode::update(float eval, float factor) {
    accumulate_visit(factor);
    accumulate_eval(eval*factor);
}

bool UCTNode::has_children() const {
    return m_min_psa_ratio_children <= 1.0f;
}

bool UCTNode::expandable(const float min_psa_ratio) const {
#ifndef NDEBUG
    if (m_min_psa_ratio_children == 0.0f) {
        // If we figured out that we are fully expandable
        // it is impossible that we stay in INITIAL state.
        assert(m_expand_state.load() != ExpandState::INITIAL);
    }
#endif
    return min_psa_ratio < m_min_psa_ratio_children;
}

float UCTNode::get_policy() const {
    return m_policy;
}

void UCTNode::set_policy(float policy) {
    m_policy = policy;
}

double UCTNode::get_visits() const {
    return m_visits;
}

float UCTNode::get_raw_eval(int tomove, int virtual_loss) const {
    auto visits = get_visits() + virtual_loss;
    assert(visits > 0);
    auto blackeval = get_blackevals();
    if (tomove == FastBoard::WHITE) {
        blackeval += static_cast<double>(virtual_loss);
    }
    auto eval = static_cast<float>(blackeval / double(visits));
    if (tomove == FastBoard::WHITE) {
        eval = 1.0f - eval;
    }
    return eval;
}

float UCTNode::get_eval(int tomove) const {
    // Due to the use of atomic updates and virtual losses, it is
    // possible for the visit count to change underneath us. Make sure
    // to return a consistent result to the caller by caching the values.
    return get_raw_eval(tomove, m_virtual_loss);
}

float UCTNode::get_net_eval(int tomove) const {
    if (tomove == FastBoard::WHITE) {
        return 1.0f - m_net_eval;
    }
    return m_net_eval;
}

double UCTNode::get_blackevals() const {
    return m_blackevals;
}

void UCTNode::accumulate_eval(float eval) {
    atomic_add(m_blackevals, double(eval));
}

void UCTNode::accumulate_visit(float factor) {
    atomic_add(m_visits, double(factor));
}

std::pair<UCTNode*, float> UCTNode::uct_select_child(int color, bool is_root) {
    wait_expanded();

    // Count parentvisits manually to avoid issues with transpositions.
    auto total_visited_policy = 0.0f;
    auto parentvisits = size_t{0};
    for (const auto& child : m_children) {
        if (child.valid()) {
            parentvisits += child.get_visits();
            if (child.get_visits() > 0) {
                total_visited_policy += child.get_policy();
            }
        }
    }

    auto numerator = std::sqrt(double(parentvisits));
    auto fpu_reduction = 0.0f;
    // Lower the expected eval for moves that are likely not the best.
    // Do not do this if we have introduced noise at this node exactly
    // to explore more.
    if (!is_root || !cfg_noise) {
        fpu_reduction = cfg_fpu_reduction * std::sqrt(total_visited_policy);
    }
    // Estimated eval for unknown nodes = original parent NN eval - reduction
    auto fpu_eval = get_net_eval(color) - fpu_reduction;

    auto best = static_cast<UCTNodePointer*>(nullptr);
    //auto actual_best = best;
    auto best_value = std::numeric_limits<double>::lowest();
    auto best_actual_value = best_value;
    auto actual_value_of_best = best_value;

    for (auto& child : m_children) {
        if (!child.active()) {
            continue;
        }

        auto winrate = fpu_eval;
        auto actual_winrate = fpu_eval;
        if (child.is_inflated() && child->m_expand_state.load() == ExpandState::EXPANDING) {
            // Someone else is expanding this node, never select it
            // if we can avoid so, because we'd block on it.
            winrate = -1.0f - fpu_reduction;
        } else if (child.get_visits() > 0) {
            winrate = child.get_eval(color);
        }
        if (child.get_visits() > 0) {
            actual_winrate = child.get_raw_eval(color);
        }
        auto psa = child.get_policy();
        auto denom = 1.0 + child.get_visits();
        auto puct = cfg_puct * psa * (numerator / denom);
        auto value = winrate + puct;
        auto actual_value = actual_winrate + puct;
        assert(value > std::numeric_limits<double>::lowest());

        if (value > best_value) {
            best_value = value;
            actual_value_of_best = actual_value;
            best = &child;
        }
        if (actual_value > best_actual_value) {
            best_actual_value = actual_value;
            //actual_best = &child;
        }
    }

    assert(best != nullptr);
    best->inflate();
<<<<<<< HEAD
    return std::make_pair(best->get(), 0.0f);
=======
    return std::make_pair(best->get(), best_actual_value - actual_value_of_best);
>>>>>>> 2052a4c7
}

class NodeComp : public std::binary_function<UCTNodePointer&,
                                             UCTNodePointer&, bool> {
public:
    NodeComp(int color) : m_color(color) {};
    bool operator()(const UCTNodePointer& a,
                    const UCTNodePointer& b) {
        // if visits are not same, sort on visits
        if (a.get_visits() != b.get_visits()) {
            return a.get_visits() < b.get_visits();
        }

        // neither has visits, sort on policy prior
        if (a.get_visits() == 0) {
            return a.get_policy() < b.get_policy();
        }

        // both have same non-zero number of visits
        return a.get_eval(m_color) < b.get_eval(m_color);
    }
private:
    int m_color;
};

void UCTNode::sort_children(int color) {
    std::stable_sort(rbegin(m_children), rend(m_children), NodeComp(color));
}

UCTNode& UCTNode::get_best_root_child(int color) {
    wait_expanded();

    assert(!m_children.empty());

    auto ret = std::max_element(begin(m_children), end(m_children),
                                NodeComp(color));
    ret->inflate();

    return *(ret->get());
}

size_t UCTNode::count_nodes_and_clear_expand_state() {
    auto nodecount = size_t{0};
    nodecount += m_children.size();
    if (expandable()) {
        m_expand_state = ExpandState::INITIAL;
    }
    for (auto& child : m_children) {
        if (child.is_inflated()) {
            nodecount += child->count_nodes_and_clear_expand_state();
        }
    }
    return nodecount;
}

void UCTNode::invalidate() {
    m_status = INVALID;
}

void UCTNode::set_active(const bool active) {
    if (valid()) {
        m_status = active ? ACTIVE : PRUNED;
    }
}

bool UCTNode::valid() const {
    return m_status != INVALID;
}

bool UCTNode::active() const {
    return m_status == ACTIVE;
}

bool UCTNode::acquire_expanding() {
    auto expected = ExpandState::INITIAL;
    auto newval = ExpandState::EXPANDING;
    return m_expand_state.compare_exchange_strong(expected, newval);
}

void UCTNode::expand_done() {
    auto v = m_expand_state.exchange(ExpandState::EXPANDED);
#ifdef NDEBUG
    (void)v;
#endif
    assert(v == ExpandState::EXPANDING);
}
void UCTNode::expand_cancel() {
    auto v = m_expand_state.exchange(ExpandState::INITIAL);
#ifdef NDEBUG
    (void)v;
#endif
    assert(v == ExpandState::EXPANDING);
}
void UCTNode::wait_expanded() {
    while (m_expand_state.load() == ExpandState::EXPANDING) {}
    auto v = m_expand_state.load();
#ifdef NDEBUG
    (void)v;
#endif
    assert(v == ExpandState::EXPANDED);
}
<|MERGE_RESOLUTION|>--- conflicted
+++ resolved
@@ -309,11 +309,7 @@
 
     assert(best != nullptr);
     best->inflate();
-<<<<<<< HEAD
-    return std::make_pair(best->get(), 0.0f);
-=======
     return std::make_pair(best->get(), best_actual_value - actual_value_of_best);
->>>>>>> 2052a4c7
 }
 
 class NodeComp : public std::binary_function<UCTNodePointer&,
