--- conflicted
+++ resolved
@@ -96,8 +96,9 @@
     size_t get_estimated_size();
     size_t get_estimated_cache_size();
     void nncache_resize(int max_count);
-<<<<<<< HEAD
     void nncache_dump_stats() { m_nncache.dump_stats(); }
+    void nncache_clear();
+
     void set_search(UCTSearch* search) { m_forward->m_search = search; m_forward->m_network = this; }
     void notify() { m_forward->m_cv0.notify_all(); }
     void process_output(std::vector<float>& policy_data,
@@ -109,9 +110,6 @@
     // Symmetry helper
     static std::array<std::array<int, NUM_INTERSECTIONS>,
         Network::NUM_SYMMETRIES> symmetry_nn_idx_table;
-=======
-    void nncache_clear();
->>>>>>> 229cea63
 
 private:
     std::pair<int, int> load_v1_network(std::istream& wtfile);
