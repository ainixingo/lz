/*
    This file is part of Leela Zero.
    Copyright (C) 2017-2018 Gian-Carlo Pascutto and contributors

    Leela Zero is free software: you can redistribute it and/or modify
    it under the terms of the GNU General Public License as published by
    the Free Software Foundation, either version 3 of the License, or
    (at your option) any later version.

    Leela Zero is distributed in the hope that it will be useful,
    but WITHOUT ANY WARRANTY; without even the implied warranty of
    MERCHANTABILITY or FITNESS FOR A PARTICULAR PURPOSE.  See the
    GNU General Public License for more details.

    You should have received a copy of the GNU General Public License
    along with Leela Zero.  If not, see <http://www.gnu.org/licenses/>.
*/


#include "config.h"
#include "Network.h"

#include <algorithm>
#include <array>
#include <cassert>
#include <cmath>
#include <iterator>
#include <memory>
#include <sstream>
#include <string>
#include <boost/utility.hpp>
#include <boost/format.hpp>
#include <boost/spirit/home/x3.hpp>

#ifdef __APPLE__
#include <Accelerate/Accelerate.h>
#endif
#ifdef USE_MKL
#include <mkl.h>
#endif
#ifdef USE_OPENBLAS
#include <cblas.h>
#endif
#include "zlib.h"
#ifdef USE_OPENCL
#include "OpenCLScheduler.h"
#include "UCTNode.h"
#endif

#include "FastBoard.h"
#include "FastState.h"
#include "FullBoard.h"
#include "GameState.h"
#include "GTP.h"
#include "Im2Col.h"
#include "NNCache.h"
#include "Random.h"
#include "ThreadPool.h"
#include "Timing.h"
#include "Utils.h"

namespace x3 = boost::spirit::x3;
using namespace Utils;

// Input + residual block tower
static std::vector<std::vector<float>> conv_weights;
static std::vector<std::vector<float>> conv_biases;
static std::vector<std::vector<float>> batchnorm_means;
static std::vector<std::vector<float>> batchnorm_stddivs;
static std::vector<std::vector<float>> batchnorm_gamma;
static std::vector<std::vector<float>> batchnorm_beta;

// Policy head
static std::vector<float> conv_pol_w;
static std::vector<float> conv_pol_b;
static std::array<float, 2> bn_pol_w1;
static std::array<float, 2> bn_pol_w2;
static std::array<float, 2> bn_pol_gamma;
static std::array<float, 2> bn_pol_beta;

static std::array<float, (BOARD_SQUARES + 1) * BOARD_SQUARES * 2> ip_pol_w;
static std::array<float, BOARD_SQUARES + 1> ip_pol_b;

// Value head
static std::vector<float> conv_val_w;
static std::vector<float> conv_val_b;
static std::array<float, 1> bn_val_w1;
static std::array<float, 1> bn_val_w2;
static std::array<float, 1> bn_val_gamma;
static std::array<float, 1> bn_val_beta;

static std::array<float, BOARD_SQUARES * 256> ip1_val_w;
static std::array<float, 256> ip1_val_b;

static std::array<float, 256> ip2_val_w;
static std::array<float, 1> ip2_val_b;
static bool value_head_not_stm;

// Symmetry helper
static std::array<std::array<int, BOARD_SQUARES>, Network::NUM_SYMMETRIES> symmetry_nn_idx_table;

void Network::benchmark(const GameState* const state, const int iterations) {
    const auto cpus = cfg_num_threads;
    const Time start;

    ThreadGroup tg(thread_pool);
    std::atomic<int> runcount{0};

    for (auto i = 0; i < cpus; i++) {
        tg.add_task([&runcount, iterations, state]() {
            while (runcount < iterations) {
                runcount++;
                get_scored_moves(state, Ensemble::RANDOM_SYMMETRY, -1, true);
            }
        });
    }
    tg.wait_all();

    const Time end;
    const auto elapsed = Time::timediff_seconds(start, end);
    myprintf("%5d evaluations in %5.2f seconds -> %d n/s\n",
             runcount.load(), elapsed, int(runcount.load() / elapsed));
}

void Network::process_bn_var(std::vector<float>& weights, const float epsilon) {
    for (auto&& w : weights) {
        w = 1.0f / std::sqrt(w + epsilon);
    }
}

std::vector<float> Network::winograd_transform_f(const std::vector<float>& f,
                                                 const int outputs,
                                                 const int channels) {
    // F(2x2, 3x3) Winograd filter transformation
    // transpose(G.dot(f).dot(G.transpose()))
    // U matrix is transposed for better memory layout in SGEMM
    auto U = std::vector<float>(WINOGRAD_TILE * outputs * channels);
    const auto G = std::array<float, WINOGRAD_TILE>{ 1.0,  0.0,  0.0,
                                                     0.5,  0.5,  0.5,
                                                     0.5, -0.5,  0.5,
                                                     0.0,  0.0,  1.0};
    auto temp = std::array<float, 12>{};

    for (auto o = 0; o < outputs; o++) {
        for (auto c = 0; c < channels; c++) {
            for (auto i = 0; i < 4; i++){
                for (auto j = 0; j < 3; j++) {
                    auto acc = 0.0f;
                    for (auto k = 0; k < 3; k++) {
                        acc += G[i*3 + k] * f[o*channels*9 + c*9 + k*3 + j];
                    }
                    temp[i*3 + j] = acc;
                }
            }

            for (auto xi = 0; xi < 4; xi++) {
                for (auto nu = 0; nu < 4; nu++) {
                    auto acc = 0.0f;
                    for (auto k = 0; k < 3; k++) {
                        acc += temp[xi*3 + k] * G[nu*3 + k];
                    }
                    U[xi * (4 * outputs * channels)
                      + nu * (outputs * channels)
                      + c * outputs
                      + o] = acc;
                }
            }
        }
    }

    return U;
}

std::vector<float> Network::zeropad_U(const std::vector<float>& U,
                                      const int outputs, const int channels,
                                      const int outputs_pad,
                                      const int channels_pad) {
    // Fill with zeroes
    auto Upad = std::vector<float>(WINOGRAD_TILE * outputs_pad * channels_pad);

    for (auto o = 0; o < outputs; o++) {
        for (auto c = 0; c < channels; c++) {
            for (auto xi = 0; xi < WINOGRAD_ALPHA; xi++){
                for (auto nu = 0; nu < WINOGRAD_ALPHA; nu++) {
                    Upad[xi * (WINOGRAD_ALPHA * outputs_pad * channels_pad)
                         + nu * (outputs_pad * channels_pad)
                         + c * outputs_pad +
                          o] =
                    U[xi * (WINOGRAD_ALPHA * outputs * channels)
                      + nu * (outputs * channels)
                      + c * outputs
                      + o];
                }
            }
        }
    }

    return Upad;
}

std::pair<int, int> Network::load_v1_network(std::istream& wtfile) {
    // Count size of the network
    myprintf("Detecting residual layers...");
    // We are version 1 or 2
    if (value_head_not_stm) {
        myprintf("v%d...", 2);
    } else {
        myprintf("v%d...", 1);
    }
    // First line was the version number
    auto linecount = size_t{1};
    auto channels = 0;
    auto line = std::string{};
    while (std::getline(wtfile, line)) {
        auto iss = std::stringstream{line};
        // Third line of parameters are the convolution layer biases,
        // so this tells us the amount of channels in the residual layers.
        // We are assuming all layers have the same amount of filters.
        if (linecount == 2) {
            auto count = std::distance(std::istream_iterator<std::string>(iss),
                                       std::istream_iterator<std::string>());
            myprintf("%d channels...", count);
            channels = count;
        }
        linecount++;
    }
    // 1 format id, 1 input layer (4 x weights), 14 ending weights,
    // the rest are residuals, every residual has 8 x weight lines
    auto residual_blocks = linecount - (1 + 6 + 18);
    if (residual_blocks % 12 != 0) {
        myprintf("\nInconsistent number of weights in the file.\n");
        return {0, 0};
    }
    residual_blocks /= 12;
    myprintf("%d blocks.\n", residual_blocks);

    // Re-read file and process
    wtfile.clear();
    wtfile.seekg(0, std::ios::beg);

    // Get the file format id out of the way
    std::getline(wtfile, line);

    const auto plain_conv_layers = 1 + (residual_blocks * 2);
    const auto plain_conv_wts = plain_conv_layers * 6;
    linecount = 0;
    while (std::getline(wtfile, line)) {
        std::vector<float> weights;
        auto it_line = line.cbegin();
        const auto ok = phrase_parse(it_line, line.cend(),
                                     *x3::float_, x3::space, weights);
        if (!ok || it_line != line.cend()) {
            myprintf("\nFailed to parse weight file. Error on line %d.\n",
                    linecount + 2); //+1 from version line, +1 from 0-indexing
            return {0,0};
        }
        if (linecount < plain_conv_wts) {
            if (linecount % 6 == 0) {
                conv_weights.emplace_back(weights);
            } else if (linecount % 6 == 1) {
                // Redundant in our model, but they encode the
                // number of outputs so we have to read them in.
                conv_biases.emplace_back(weights);
            } else if (linecount % 6 == 2) {
                batchnorm_means.emplace_back(weights);
            } else if (linecount % 6 == 3) {
                process_bn_var(weights);
                batchnorm_stddivs.emplace_back(weights);
            } else if (linecount % 6 == 4) {
                batchnorm_gamma.emplace_back(weights);
            } else if (linecount % 6 == 5) {
                batchnorm_beta.emplace_back(weights);
            }
        } else if (linecount == plain_conv_wts) {
            conv_pol_w = std::move(weights);
        } else if (linecount == plain_conv_wts + 1) {
            conv_pol_b = std::move(weights);
        } else if (linecount == plain_conv_wts + 2) {
            std::copy(cbegin(weights), cend(weights), begin(bn_pol_w1));
        } else if (linecount == plain_conv_wts + 3) {
            process_bn_var(weights);
            std::copy(cbegin(weights), cend(weights), begin(bn_pol_w2));
        } else if (linecount == plain_conv_wts + 4) {
            std::copy(cbegin(weights), cend(weights), begin(bn_pol_gamma));
        } else if (linecount == plain_conv_wts + 5) {
            std::copy(cbegin(weights), cend(weights), begin(bn_pol_beta));
        } else if (linecount == plain_conv_wts + 6) {
            std::copy(cbegin(weights), cend(weights), begin(ip_pol_w));
        } else if (linecount == plain_conv_wts + 7) {
            std::copy(cbegin(weights), cend(weights), begin(ip_pol_b));
        } else if (linecount == plain_conv_wts + 8) {
            conv_val_w = std::move(weights);
        } else if (linecount == plain_conv_wts + 9) {
            conv_val_b = std::move(weights);
        } else if (linecount == plain_conv_wts + 10) {
            std::copy(cbegin(weights), cend(weights), begin(bn_val_w1));
        } else if (linecount == plain_conv_wts + 11) {
            process_bn_var(weights);
            std::copy(cbegin(weights), cend(weights), begin(bn_val_w2));
        } else if (linecount == plain_conv_wts + 12) {
            std::copy(cbegin(weights), cend(weights), begin(bn_val_gamma));
        } else if (linecount == plain_conv_wts + 13) {
            std::copy(cbegin(weights), cend(weights), begin(bn_val_beta));
        } else if (linecount == plain_conv_wts + 14) {
            std::copy(cbegin(weights), cend(weights), begin(ip1_val_w));
        } else if (linecount == plain_conv_wts + 15) {
            std::copy(cbegin(weights), cend(weights), begin(ip1_val_b));
        } else if (linecount == plain_conv_wts + 16) {
            std::copy(cbegin(weights), cend(weights), begin(ip2_val_w));
        } else if (linecount == plain_conv_wts + 17) {
            std::copy(cbegin(weights), cend(weights), begin(ip2_val_b));
        }
        linecount++;
    }

    return {channels, static_cast<int>(residual_blocks)};
}

std::pair<int, int> Network::load_network_file(const std::string& filename) {
    // gzopen supports both gz and non-gz files, will decompress
    // or just read directly as needed.
    auto gzhandle = gzopen(filename.c_str(), "rb");
    if (gzhandle == nullptr) {
        myprintf("Could not open weights file: %s\n", filename.c_str());
        return {0, 0};
    }
    // Stream the gz file in to a memory buffer stream.
    auto buffer = std::stringstream{};
    constexpr auto chunkBufferSize = 64 * 1024;
    std::vector<char> chunkBuffer(chunkBufferSize);
    while (true) {
        auto bytesRead = gzread(gzhandle, chunkBuffer.data(), chunkBufferSize);
        if (bytesRead == 0) break;
        if (bytesRead < 0) {
            myprintf("Failed to decompress or read: %s\n", filename.c_str());
            gzclose(gzhandle);
            return {0, 0};
        }
        assert(bytesRead <= chunkBufferSize);
        buffer.write(chunkBuffer.data(), bytesRead);
    }
    gzclose(gzhandle);

    // Read format version
    auto line = std::string{};
    auto format_version = -1;
    if (std::getline(buffer, line)) {
        auto iss = std::stringstream{line};
        // First line is the file format version id
        iss >> format_version;
        if (iss.fail() || (format_version != 1 && format_version != 2)) {
            myprintf("Weights file is the wrong version.\n");
            return {0, 0};
        } else {
            // Version 2 networks are identical to v1, except
            // that they return the score for black instead of
            // the player to move. This is used by ELF Open Go.
            if (format_version == 2) {
                value_head_not_stm = true;
            } else {
                value_head_not_stm = false;
            }
            return load_v1_network(buffer);
        }
    }
    return {0, 0};
}

void Network::initialize() {
    // Prepare symmetry table
    for (auto s = 0; s < NUM_SYMMETRIES; ++s) {
        for (auto v = 0; v < BOARD_SQUARES; ++v) {
            const auto newvtx = get_symmetry({v % BOARD_SIZE, v / BOARD_SIZE}, s);
            symmetry_nn_idx_table[s][v] = (newvtx.second * BOARD_SIZE) + newvtx.first;
            assert(symmetry_nn_idx_table[s][v] >= 0 && symmetry_nn_idx_table[s][v] < BOARD_SQUARES);
        }
    }

    // Load network from file
    size_t channels, residual_blocks;
    std::tie(channels, residual_blocks) = load_network_file(cfg_weightsfile);
    if (channels == 0) {
        exit(EXIT_FAILURE);
    }

    auto weight_index = size_t{0};
    // Input convolution
    // Winograd transform convolution weights
    conv_weights[weight_index] =
        winograd_transform_f(conv_weights[weight_index],
                             channels, INPUT_CHANNELS);
    weight_index++;

    // Residual block convolutions
    for (auto i = size_t{0}; i < residual_blocks * 2; i++) {
        conv_weights[weight_index] =
            winograd_transform_f(conv_weights[weight_index],
                                 channels, channels);
        weight_index++;
    }

    // Biases are not calculated and are typically zero but some networks might
    // still have non-zero biases.
    // Move biases to batchnorm means to make the output match without having
    // to separately add the biases.
    for (auto i = size_t{0}; i < conv_biases.size(); i++) {
        for (auto j = size_t{0}; j < batchnorm_means[i].size(); j++) {
            //batchnorm_means[i][j] -= conv_biases[i][j];
            //conv_biases[i][j] = 0.0f;
        }
    }

    for (auto i = size_t{0}; i < bn_val_w1.size(); i++) {
        //bn_val_w1[i] -= conv_val_b[i];
        //conv_val_b[i] = 0.0f;
    }

    for (auto i = size_t{0}; i < bn_pol_w1.size(); i++) {
        //bn_pol_w1[i] -= conv_pol_b[i];
        //conv_pol_b[i] = 0.0f;
    }

#ifdef USE_OPENCL
    myprintf("Initializing OpenCL.\n");
    opencl.initialize(channels);

    for (const auto & opencl_net : opencl.get_networks()) {
        const auto tuners = opencl_net->getOpenCL().get_sgemm_tuners();

        const auto mwg = tuners[0];
        const auto kwg = tuners[2];
        const auto vwm = tuners[3];

        weight_index = 0;

        const auto m_ceil = ceilMultiple(ceilMultiple(channels, mwg), vwm);
        const auto k_ceil = ceilMultiple(ceilMultiple(INPUT_CHANNELS, kwg), vwm);

        const auto Upad = zeropad_U(conv_weights[weight_index],
                                    channels, INPUT_CHANNELS,
                                    m_ceil, k_ceil);

        // Winograd filter transformation changes filter size to 4x4
        opencl_net->push_input_convolution(WINOGRAD_ALPHA, INPUT_CHANNELS,
            channels, Upad, conv_biases[weight_index],
            batchnorm_means[weight_index], batchnorm_stddivs[weight_index],
            batchnorm_gamma[weight_index], batchnorm_beta[weight_index]);
        weight_index++;

        // residual blocks
        for (auto i = size_t{0}; i < residual_blocks; i++) {
            const auto Upad1 = zeropad_U(conv_weights[weight_index],
                                         channels, channels,
                                         m_ceil, m_ceil);
            const auto Upad2 = zeropad_U(conv_weights[weight_index + 1],
                                         channels, channels,
                                         m_ceil, m_ceil);
            opencl_net->push_residual(WINOGRAD_ALPHA, channels, channels,
                                      Upad1,
                                      conv_biases[weight_index],
                                      batchnorm_means[weight_index],
                                      batchnorm_stddivs[weight_index],
                                      batchnorm_gamma[weight_index],
                                      batchnorm_beta[weight_index],
                                      Upad2,
                                      conv_biases[weight_index + 1],
                                      batchnorm_means[weight_index + 1],
                                      batchnorm_stddivs[weight_index + 1],
                                      batchnorm_gamma[weight_index + 1],
                                      batchnorm_beta[weight_index + 1]);
            weight_index += 2;
        }

        // Output head convolutions
        opencl_net->push_convolve1(channels, OUTPUTS_POLICY, conv_pol_w);
        opencl_net->push_convolve1(channels, OUTPUTS_VALUE, conv_val_w);
    }
#endif
#ifdef USE_BLAS
#ifndef __APPLE__
#ifdef USE_OPENBLAS
    openblas_set_num_threads(1);
    myprintf("BLAS Core: %s\n", openblas_get_corename());
#endif
#ifdef USE_MKL
    //mkl_set_threading_layer(MKL_THREADING_SEQUENTIAL);
    mkl_set_num_threads(1);
    MKLVersion Version;
    mkl_get_version(&Version);
    myprintf("BLAS core: MKL %s\n", Version.Processor);
#endif
#endif
#endif
}

#ifdef USE_BLAS
void Network::winograd_transform_in(const std::vector<float>& in,
                                    std::vector<float>& V,
                                    const int C) {
    constexpr auto W = BOARD_SIZE;
    constexpr auto H = BOARD_SIZE;
    constexpr auto WTILES = (W + 1) / 2;
    constexpr auto P = WTILES * WTILES;

    std::array<std::array<float, WTILES * 2 + 2>, WTILES * 2 + 2> in_pad;
    for (auto xin = size_t{0}; xin < in_pad.size(); xin++) {
        in_pad[0][xin]     = 0.0f;
        in_pad[H + 1][xin] = 0.0f;
        in_pad[H + 2][xin] = 0.0f;
    }
    for (auto yin = size_t{1}; yin < in_pad[0].size() - 2; yin++) {
        in_pad[yin][0]     = 0.0f;
        in_pad[yin][W + 1] = 0.0f;
        in_pad[yin][W + 2] = 0.0f;
    }

    for (auto ch = 0; ch < C; ch++) {
        for (auto yin = 0; yin < H; yin++) {
            for (auto xin = 0; xin < W; xin++) {
                in_pad[yin + 1][xin + 1] = in[ch*(W*H) + yin*W + xin];
            }
        }
        for (auto block_y = 0; block_y < WTILES; block_y++) {
            // Tiles overlap by 2
            const auto yin = 2 * block_y;
            for (auto block_x = 0; block_x < WTILES; block_x++) {
                const auto xin = 2 * block_x;

                // Calculates transpose(B).x.B
                // B = [[ 1.0,  0.0,  0.0,  0.0],
                //      [ 0.0,  1.0, -1.0,  1.0],
                //      [-1.0,  1.0,  1.0,  0.0],
                //      [ 0.0,  0.0,  0.0, -1.0]]

                using WinogradTile =
                    std::array<std::array<float, WINOGRAD_ALPHA>, WINOGRAD_ALPHA>;
                WinogradTile T1, T2;

                T1[0][0] = in_pad[yin + 0][xin + 0] - in_pad[yin + 2][xin + 0];
                T1[0][1] = in_pad[yin + 0][xin + 1] - in_pad[yin + 2][xin + 1];
                T1[0][2] = in_pad[yin + 0][xin + 2] - in_pad[yin + 2][xin + 2];
                T1[0][3] = in_pad[yin + 0][xin + 3] - in_pad[yin + 2][xin + 3];
                T1[1][0] = in_pad[yin + 1][xin + 0] + in_pad[yin + 2][xin + 0];
                T1[1][1] = in_pad[yin + 1][xin + 1] + in_pad[yin + 2][xin + 1];
                T1[1][2] = in_pad[yin + 1][xin + 2] + in_pad[yin + 2][xin + 2];
                T1[1][3] = in_pad[yin + 1][xin + 3] + in_pad[yin + 2][xin + 3];
                T1[2][0] = in_pad[yin + 2][xin + 0] - in_pad[yin + 1][xin + 0];
                T1[2][1] = in_pad[yin + 2][xin + 1] - in_pad[yin + 1][xin + 1];
                T1[2][2] = in_pad[yin + 2][xin + 2] - in_pad[yin + 1][xin + 2];
                T1[2][3] = in_pad[yin + 2][xin + 3] - in_pad[yin + 1][xin + 3];
                T1[3][0] = in_pad[yin + 1][xin + 0] - in_pad[yin + 3][xin + 0];
                T1[3][1] = in_pad[yin + 1][xin + 1] - in_pad[yin + 3][xin + 1];
                T1[3][2] = in_pad[yin + 1][xin + 2] - in_pad[yin + 3][xin + 2];
                T1[3][3] = in_pad[yin + 1][xin + 3] - in_pad[yin + 3][xin + 3];

                T2[0][0] = T1[0][0] - T1[0][2];
                T2[0][1] = T1[0][1] + T1[0][2];
                T2[0][2] = T1[0][2] - T1[0][1];
                T2[0][3] = T1[0][1] - T1[0][3];
                T2[1][0] = T1[1][0] - T1[1][2];
                T2[1][1] = T1[1][1] + T1[1][2];
                T2[1][2] = T1[1][2] - T1[1][1];
                T2[1][3] = T1[1][1] - T1[1][3];
                T2[2][0] = T1[2][0] - T1[2][2];
                T2[2][1] = T1[2][1] + T1[2][2];
                T2[2][2] = T1[2][2] - T1[2][1];
                T2[2][3] = T1[2][1] - T1[2][3];
                T2[3][0] = T1[3][0] - T1[3][2];
                T2[3][1] = T1[3][1] + T1[3][2];
                T2[3][2] = T1[3][2] - T1[3][1];
                T2[3][3] = T1[3][1] - T1[3][3];

                const auto offset = ch * P + block_y * WTILES + block_x;
                for (auto i = 0; i < WINOGRAD_ALPHA; i++) {
                    for (auto j = 0; j < WINOGRAD_ALPHA; j++) {
                        V[(i*WINOGRAD_ALPHA + j)*C*P + offset] = T2[i][j];
                    }
                }
            }
        }
    }
}

void Network::winograd_sgemm(const std::vector<float>& U,
                             const std::vector<float>& V,
                             std::vector<float>& M,
                             const int C, const int K) {
    constexpr auto P = (BOARD_SIZE + 1) * (BOARD_SIZE + 1) / WINOGRAD_ALPHA;

    for (auto b = 0; b < WINOGRAD_TILE; b++) {
        const auto offset_u = b * K * C;
        const auto offset_v = b * C * P;
        const auto offset_m = b * K * P;

        cblas_sgemm(CblasRowMajor, CblasTrans, CblasNoTrans,
                    K, P, C,
                    1.0f,
                    &U[offset_u], K,
                    &V[offset_v], P,
                    0.0f,
                    &M[offset_m], P);
    }
}

void Network::winograd_transform_out(const std::vector<float>& M,
                                     std::vector<float>& Y,
                                     const int K) {
    constexpr auto W = BOARD_SIZE;
    constexpr auto H = BOARD_SIZE;
    constexpr auto WTILES = (W + 1) / 2;
    constexpr auto P = WTILES * WTILES;

    for (auto k = 0; k < K; k++) {
        const auto kHW = k * W * H;
        for (auto block_x = 0; block_x < WTILES; block_x++) {
            const auto x = 2 * block_x;
            for (auto block_y = 0; block_y < WTILES; block_y++) {
                const auto y = 2 * block_y;

                const auto b = block_y * WTILES + block_x;
                using WinogradTile =
                    std::array<std::array<float, WINOGRAD_ALPHA>, WINOGRAD_ALPHA>;
                WinogradTile temp_m;
                for (auto xi = 0; xi < WINOGRAD_ALPHA; xi++) {
                    for (auto nu = 0; nu < WINOGRAD_ALPHA; nu++) {
                        temp_m[xi][nu] =
                            M[xi*(WINOGRAD_ALPHA*K*P) + nu*(K*P)+ k*P + b];
                    }
                }

                // Calculates transpose(A).temp_m.A
                //    A = [1.0,  0.0],
                //        [1.0,  1.0],
                //        [1.0, -1.0],
                //        [0.0, -1.0]]

                const std::array<std::array<float, 2>, 2> o = {
                    temp_m[0][0] + temp_m[0][1] + temp_m[0][2] +
                    temp_m[1][0] + temp_m[1][1] + temp_m[1][2] +
                    temp_m[2][0] + temp_m[2][1] + temp_m[2][2],
                    temp_m[0][1] - temp_m[0][2] - temp_m[0][3] +
                    temp_m[1][1] - temp_m[1][2] - temp_m[1][3] +
                    temp_m[2][1] - temp_m[2][2] - temp_m[2][3],
                    temp_m[1][0] + temp_m[1][1] + temp_m[1][2] -
                    temp_m[2][0] - temp_m[2][1] - temp_m[2][2] -
                    temp_m[3][0] - temp_m[3][1] - temp_m[3][2],
                    temp_m[1][1] - temp_m[1][2] - temp_m[1][3] -
                    temp_m[2][1] + temp_m[2][2] + temp_m[2][3] -
                    temp_m[3][1] + temp_m[3][2] + temp_m[3][3]
                };

                const auto y_ind = kHW + (y)*W + (x);
                Y[y_ind] = o[0][0];
                if (x + 1 < W) {
                    Y[y_ind + 1] = o[0][1];
                }
                if (y + 1 < H) {
                    Y[y_ind + W] = o[1][0];
                    if (x + 1 < W) {
                        Y[y_ind + W + 1] = o[1][1];
                    }
                }
            }
        }
    }
}

void Network::winograd_convolve3(const int outputs,
                                 const std::vector<float>& input,
                                 const std::vector<float>& U,
                                 std::vector<float>& V,
                                 std::vector<float>& M,
                                 std::vector<float>& output) {

    constexpr unsigned int filter_len = WINOGRAD_ALPHA * WINOGRAD_ALPHA;
    const auto input_channels = U.size() / (outputs * filter_len);

    winograd_transform_in(input, V, input_channels);
    winograd_sgemm(U, V, M, input_channels, outputs);
    winograd_transform_out(M, output, outputs);
}

template<unsigned int filter_size>
void convolve(const size_t outputs,
              const size_t biases_size,
              const std::vector<float>& input,
              const std::vector<float>& weights,
              std::vector<float>& output) {
    // The size of the board is defined at compile time
    constexpr unsigned int width = BOARD_SIZE;
    constexpr unsigned int height = BOARD_SIZE;
    constexpr auto board_squares = width * height;
    constexpr auto filter_len = filter_size * filter_size;
    const auto input_channels = weights.size() / (biases_size * filter_len);
    const auto filter_dim = filter_len * input_channels;
    assert(outputs * board_squares == output.size());

    std::vector<float> col(filter_dim * width * height);
    im2col<filter_size>(input_channels, input, col);

    // Weight shape (output, input, filter_size, filter_size)
    // 96 18 3 3
    // C←αAB + βC
    // outputs[96,19x19] = weights[96,18x3x3] x col[18x3x3,19x19]
    // M Number of rows in matrices A and C.
    // N Number of columns in matrices B and C.
    // K Number of columns in matrix A; number of rows in matrix B.
    // lda The size of the first dimention of matrix A; if you are
    // passing a matrix A[m][n], the value should be m.
    //    cblas_sgemm(CblasRowMajor, TransA, TransB, M, N, K, alpha, A, lda, B,
    //                ldb, beta, C, N);

    cblas_sgemm(CblasRowMajor, CblasNoTrans, CblasNoTrans,
                // M        N            K
                outputs, board_squares, filter_dim,
                1.0f, &weights[0], filter_dim,
                &col[0], board_squares,
                0.0f, &output[0], board_squares);

    /*
    for (unsigned int o = 0; o < outputs; o++) {
        for (unsigned int b = 0; b < board_squares; b++) {
            output[(o * board_squares) + b] += biases[o];
        }
    }*/
}

template<unsigned int inputs,
         unsigned int outputs,
         bool ReLU,
         size_t W>
std::vector<float> innerproduct(const std::vector<float>& input,
                                const std::array<float, W>& weights,
                                const std::array<float, outputs>& biases) {
    std::vector<float> output(outputs);

    cblas_sgemv(CblasRowMajor, CblasNoTrans,
                // M     K
                outputs, inputs,
                1.0f, &weights[0], inputs,
                &input[0], 1,
                0.0f, &output[0], 1);

    const auto lambda_ReLU = [](const auto val) { return (val > 0.0f) ?
                                                          val : 0.0f; };
    for (unsigned int o = 0; o < outputs; o++) {
        auto val = biases[o] + output[o];
        if (ReLU) {
            val = lambda_ReLU(val);
        }
        output[o] = val;
    }

    return output;
}

template <size_t spatial_size>
void batchnorm(const size_t channels,
               std::vector<float>& data,
               const float* const means,
               const float* const stddivs,
               const float* const gammas,
               const float* const betas,
               const float* const eltwise = nullptr)
{
    const auto lambda_ReLU = [](const auto val) { return (val > 0.0f) ?
                                                          val : 0.0f; };
    for (auto c = size_t{0}; c < channels; ++c) {
        const auto mean = means[c];
        const auto scale_stddiv = stddivs[c];
<<<<<<< HEAD
=======
        const auto gamma = gammas[c];
        const auto beta = betas[c];
>>>>>>> 93221fb3
        const auto arr = &data[c * spatial_size];

        if (eltwise == nullptr) {
            // Classical BN
            for (auto b = size_t{0}; b < spatial_size; b++) {
                arr[b] = lambda_ReLU(scale_stddiv * (arr[b] - mean) * gamma + beta);
            }
        } else {
            // BN + residual add
            const auto res = &eltwise[c * spatial_size];
            for (auto b = size_t{0}; b < spatial_size; b++) {
                arr[b] = lambda_ReLU((scale_stddiv * (arr[b] - mean) * gamma + beta) + res[b]);
            }
        }
    }
}

template <size_t spatial_size>
void add_bias(const size_t channels,
             std::vector<float>& data,
             const float* const bias)
{
    for (auto c = size_t{0}; c < channels; ++c) {
        const auto arr = &data[c * spatial_size];
        for (auto b = size_t{0}; b < spatial_size; b++) {
            arr[b] += bias[c];
        }
    }
}

void Network::forward_cpu(const std::vector<float>& input,
                          std::vector<float>& output_pol,
                          std::vector<float>& output_val) {
    // Input convolution
    constexpr auto width = BOARD_SIZE;
    constexpr auto height = BOARD_SIZE;
    constexpr auto tiles = (width + 1) * (height + 1) / 4;
    // Calculate output channels
    const auto output_channels = conv_biases[0].size();
    // input_channels is the maximum number of input channels of any
    // convolution. Residual blocks are identical, but the first convolution
    // might be bigger when the network has very few filters
    const auto input_channels = std::max(static_cast<size_t>(output_channels),
                                         static_cast<size_t>(INPUT_CHANNELS));
    auto conv_out = std::vector<float>(output_channels * width * height);

    auto V = std::vector<float>(WINOGRAD_TILE * input_channels * tiles);
    auto M = std::vector<float>(WINOGRAD_TILE * output_channels * tiles);

    winograd_convolve3(output_channels, input, conv_weights[0], V, M, conv_out);
    add_bias<BOARD_SQUARES>(output_channels, conv_out, conv_biases[0].data());


    // Residual tower
    auto conv_in = std::vector<float>(output_channels * width * height);
    auto res = std::vector<float>(output_channels * width * height);
    for (auto i = size_t{1}; i < conv_weights.size(); i += 2) {
        auto output_channels = conv_biases[i].size();
        std::swap(conv_out, conv_in);
        res = conv_in;
        batchnorm<BOARD_SQUARES>(output_channels, conv_in,
                                 batchnorm_means[i - 1].data(),
                                 batchnorm_stddivs[i - 1].data(),
                                 batchnorm_gamma[i - 1].data(),
                                 batchnorm_beta[i - 1].data());

        winograd_convolve3(output_channels, conv_in,
                           conv_weights[i], V, M, conv_out);
        add_bias<BOARD_SQUARES>(output_channels, conv_out, conv_biases[i].data());

        output_channels = conv_biases[i + 1].size();
        std::swap(conv_out, conv_in);
        batchnorm<BOARD_SQUARES>(output_channels, conv_in,
                                 batchnorm_means[i].data(),
                                 batchnorm_stddivs[i].data(),
                                 batchnorm_gamma[i].data(),
                                 batchnorm_beta[i].data());
        winograd_convolve3(output_channels, conv_in,
                           conv_weights[i + 1], V, M, conv_out);
        add_bias<BOARD_SQUARES>(output_channels, conv_out, conv_biases[i + 1].data());

        for (auto k = size_t{0}; k < conv_out.size(); ++k)
            conv_out[k] += res[k];

    }
    batchnorm<BOARD_SQUARES>(output_channels, conv_out,
                             batchnorm_means.back().data(),
                             batchnorm_stddivs.back().data(),
                             batchnorm_gamma.back().data(),
                             batchnorm_beta.back().data());

    convolve<1>(OUTPUTS_POLICY, conv_pol_b.size(), conv_out, conv_pol_w, output_pol);
    convolve<1>(OUTPUTS_VALUE, conv_val_b.size(), conv_out, conv_val_w, output_val);
}

template<typename T>
T relative_difference(const T a, const T b) {
    // Handle NaN
    if (std::isnan(a) || std::isnan(b)) {
        return std::numeric_limits<T>::max();
    }

    constexpr auto small_number = 1e-3f;
    auto fa = std::fabs(a);
    auto fb = std::fabs(b);

    if (fa > small_number && fb > small_number) {
        // Handle sign difference
        if ((a < 0) != (b < 0)) {
            return std::numeric_limits<T>::max();
        }
    } else {
        // Handle underflow
        fa = std::max(fa, small_number);
        fb = std::max(fb, small_number);
    }

    return fabs(fa - fb) / std::min(fa, fb);
}

void compare_net_outputs(std::vector<float>& data,
                         std::vector<float>& ref) {
    // We accept an error up to 5%, but output values
    // smaller than 1/1000th are "rounded up" for the comparison.
    constexpr auto relative_error = 5e-2f;
    for (auto idx = size_t{0}; idx < data.size(); ++idx) {
        const auto err = relative_difference(data[idx], ref[idx]);
        if (err > relative_error) {
            printf("Error in OpenCL calculation: expected %f got %f "
                   "(error=%f%%)\n", ref[idx], data[idx], err * 100.0);
            printf("Update your GPU drivers or reduce the amount of games "
                   "played simultaneously.\n");
            throw std::runtime_error("OpenCL self-check mismatch.");
        }
    }
}
#endif

std::vector<float> softmax(const std::vector<float>& input,
                           const float temperature = 1.0f) {
    auto output = std::vector<float>{};
    output.reserve(input.size());

    const auto alpha = *std::max_element(cbegin(input), cend(input));
    auto denom = 0.0f;

    for (const auto in_val : input) {
        auto val = std::exp((in_val - alpha) / temperature);
        denom += val;
        output.push_back(val);
    }

    for (auto& out : output) {
        out /= denom;
    }

    return output;
}

static bool probe_cache(const GameState* const state,
                        Network::Netresult& result) {
    if (NNCache::get_NNCache().lookup(state->board.get_hash(), result)) {
        return true;
    }
    // If we are not generating a self-play game, try to find
    // symmetries if we are in the early opening.
    if (!cfg_noise && !cfg_random_cnt
        && state->get_movenum()
           < (state->get_timecontrol().opening_moves(BOARD_SIZE) / 2)) {
        for (auto sym = 0; sym < Network::NUM_SYMMETRIES; ++sym) {
            if (sym == Network::IDENTITY_SYMMETRY) {
                continue;
            }
            const auto hash = state->get_symmetry_hash(sym);
            if (NNCache::get_NNCache().lookup(hash, result)) {
                decltype(result.policy) corrected_policy;
                corrected_policy.reserve(BOARD_SQUARES);
                for (auto idx = size_t{0}; idx < BOARD_SQUARES; ++idx) {
                    const auto sym_idx = symmetry_nn_idx_table[sym][idx];
                    corrected_policy.emplace_back(result.policy[sym_idx]);
                }
                result.policy = std::move(corrected_policy);
                return true;
            }
        }
    }

    return false;
}

Network::Netresult Network::get_scored_moves(
    const GameState* const state, const Ensemble ensemble,
    const int symmetry, const bool skip_cache) {
    Netresult result;
    if (state->board.get_boardsize() != BOARD_SIZE) {
        return result;
    }

    if (!skip_cache) {
        // See if we already have this in the cache.
        if (probe_cache(state, result)) {
            return result;
        }
    }

    if (ensemble == DIRECT) {
        assert(symmetry >= 0 && symmetry < NUM_SYMMETRIES);
        result = get_scored_moves_internal(state, symmetry);
    } else if (ensemble == AVERAGE) {
        for (auto sym = 0; sym < NUM_SYMMETRIES; ++sym) {
            auto tmpresult = get_scored_moves_internal(state, sym);
            result.winrate += tmpresult.winrate / static_cast<float>(NUM_SYMMETRIES);
            result.policy_pass += tmpresult.policy_pass / static_cast<float>(NUM_SYMMETRIES);

            for (auto idx = size_t{0}; idx < BOARD_SQUARES; idx++) {
                result.policy[idx] += tmpresult.policy[idx] / static_cast<float>(NUM_SYMMETRIES);
            }
        }
    } else {
        assert(ensemble == RANDOM_SYMMETRY);
        assert(symmetry == -1);
        const auto rand_sym = Random::get_Rng().randfix<NUM_SYMMETRIES>();
        result = get_scored_moves_internal(state, rand_sym);
    }

    // v2 format (ELF Open Go) returns black value, not stm
    if (value_head_not_stm) {
        if (state->board.get_to_move() == FastBoard::WHITE) {
            result.winrate = 1.0f - result.winrate;
        }
    }

    // Insert result into cache.
    NNCache::get_NNCache().insert(state->board.get_hash(), result);

    return result;
}

Network::Netresult Network::get_scored_moves_internal(
    const GameState* const state, const int symmetry) {
    assert(symmetry >= 0 && symmetry < NUM_SYMMETRIES);
    constexpr auto width = BOARD_SIZE;
    constexpr auto height = BOARD_SIZE;

    const auto input_data = gather_features(state, symmetry);
    std::vector<float> policy_data(OUTPUTS_POLICY * width * height);
    std::vector<float> value_data(OUTPUTS_VALUE * width * height);
#ifdef USE_HALF
    std::vector<net_t> policy_data_n(OUTPUTS_POLICY * width * height);
    std::vector<net_t> value_data_n(OUTPUTS_VALUE * width * height);
#endif
#ifdef USE_OPENCL
#ifdef USE_HALF
    opencl.forward(input_data, policy_data_n, value_data_n);
    std::copy(begin(policy_data_n), end(policy_data_n), begin(policy_data));
    std::copy(begin(value_data_n), end(value_data_n), begin(value_data));
#else
    opencl.forward(input_data, policy_data, value_data);
#endif
#elif defined(USE_BLAS) && !defined(USE_OPENCL)
    forward_cpu(input_data, policy_data, value_data);
#endif
#ifdef USE_OPENCL_SELFCHECK
    // Both implementations are available, self-check the OpenCL driver by
    // running both with a probability of 1/2000.
    if (Random::get_Rng().randfix<SELFCHECK_PROBABILITY>() == 0) {
        auto cpu_policy_data = std::vector<float>(policy_data.size());
        auto cpu_value_data = std::vector<float>(value_data.size());
        forward_cpu(input_data, cpu_policy_data, cpu_value_data);
        compare_net_outputs(policy_data, cpu_policy_data);
        compare_net_outputs(value_data, cpu_value_data);
    }
#endif
    add_bias<BOARD_SQUARES>(OUTPUTS_POLICY, policy_data, conv_pol_b.data());
    add_bias<BOARD_SQUARES>(OUTPUTS_VALUE, value_data, conv_val_b.data());

    // Get the moves
    batchnorm<BOARD_SQUARES>(OUTPUTS_POLICY, policy_data,
        bn_pol_w1.data(), bn_pol_w2.data(),
        bn_pol_gamma.data(), bn_pol_beta.data());

    const auto policy_out =
        innerproduct<OUTPUTS_POLICY * BOARD_SQUARES, BOARD_SQUARES + 1, false>(
            policy_data, ip_pol_w, ip_pol_b);
    const auto outputs = softmax(policy_out, cfg_softmax_temp);

    // Now get the score
    batchnorm<BOARD_SQUARES>(OUTPUTS_VALUE, value_data,
        bn_val_w1.data(), bn_val_w2.data(),
        bn_val_gamma.data(), bn_val_beta.data());

    const auto winrate_data =
        innerproduct<BOARD_SQUARES, 256, true>(value_data, ip1_val_w, ip1_val_b);
    const auto winrate_out =
        innerproduct<256, 1, false>(winrate_data, ip2_val_w, ip2_val_b);

    // Map TanH output range [-1..1] to [0..1] range
    const auto winrate = (1.0f + std::tanh(winrate_out[0])) / 2.0f;

    Netresult result;

    for (auto idx = size_t{0}; idx < BOARD_SQUARES; idx++) {
        const auto sym_idx = symmetry_nn_idx_table[symmetry][idx];
        result.policy[sym_idx] = outputs[idx];
    }

    result.policy_pass = outputs[BOARD_SQUARES];
    result.winrate = winrate;

    return result;
}

void Network::show_heatmap(const FastState* const state,
                           const Netresult& result,
                           const bool topmoves) {
    std::vector<std::string> display_map;
    std::string line;

    for (unsigned int y = 0; y < BOARD_SIZE; y++) {
        for (unsigned int x = 0; x < BOARD_SIZE; x++) {
            auto score = 0;
            const auto vertex = state->board.get_vertex(x, y);
            if (state->board.get_square(vertex) == FastBoard::EMPTY) {
                score = result.policy[y * BOARD_SIZE + x] * 1000;
            }

            line += boost::str(boost::format("%3d ") % score);
        }

        display_map.push_back(line);
        line.clear();
    }

    for (int i = display_map.size() - 1; i >= 0; --i) {
        myprintf("%s\n", display_map[i].c_str());
    }
    const auto pass_score = int(result.policy_pass * 1000);
    myprintf("pass: %d\n", pass_score);
    myprintf("winrate: %f\n", result.winrate);

    if (topmoves) {
        std::vector<Network::ScoreVertexPair> moves;
        for (auto i=0; i < BOARD_SQUARES; i++) {
            const auto x = i % BOARD_SIZE;
            const auto y = i / BOARD_SIZE;
            const auto vertex = state->board.get_vertex(x, y);
            if (state->board.get_square(vertex) == FastBoard::EMPTY) {
                moves.emplace_back(result.policy[i], vertex);
            }
        }
        moves.emplace_back(result.policy_pass, FastBoard::PASS);

        std::stable_sort(rbegin(moves), rend(moves));

        auto cum = 0.0f;
        size_t tried = 0;
        while (cum < 0.85f && tried < moves.size()) {
            if (moves[tried].first < 0.01f) break;
            myprintf("%1.3f (%s)\n",
                    moves[tried].first,
                    state->board.move_to_text(moves[tried].second).c_str());
            cum += moves[tried].first;
            tried++;
        }
    }
}

void Network::fill_input_plane_pair(const FullBoard& board,
                                    std::vector<net_t>::iterator black,
                                    std::vector<net_t>::iterator white,
                                    const int symmetry) {
    for (auto idx = 0; idx < BOARD_SQUARES; idx++) {
        const auto sym_idx = symmetry_nn_idx_table[symmetry][idx];
        const auto x = sym_idx % BOARD_SIZE;
        const auto y = sym_idx / BOARD_SIZE;
        const auto color = board.get_square(x, y);
        if (color == FastBoard::BLACK) {
            black[idx] = net_t(true);
        } else if (color == FastBoard::WHITE) {
            white[idx] = net_t(true);
        }
    }
}

std::vector<net_t> Network::gather_features(const GameState* const state,
                                            const int symmetry) {
    assert(symmetry >= 0 && symmetry < NUM_SYMMETRIES);
    auto input_data = std::vector<net_t>(INPUT_CHANNELS * BOARD_SQUARES);

    const auto to_move = state->get_to_move();
    const auto blacks_move = to_move == FastBoard::BLACK;

    const auto black_it = blacks_move ?
                          begin(input_data) :
                          begin(input_data) + BOARD_SQUARES;
    const auto white_it = blacks_move ?
                          begin(input_data) + BOARD_SQUARES :
                          begin(input_data);
<<<<<<< HEAD
    const auto black_to_move_it = begin(input_data) + 2 * INPUT_MOVES * BOARD_SQUARES;
    const auto white_to_move_it = black_to_move_it + BOARD_SQUARES;
    const net_t plus_komi = 0.5f + (state->get_komi()) / 15.0f;
    const net_t minus_komi = 0.5f - (state->get_komi()) / 15.0f;
    const net_t black_komi = blacks_move ? plus_komi : minus_komi;
    const net_t white_komi = blacks_move ? minus_komi : plus_komi;
=======
    const auto to_move_it = begin(input_data) + 2 * INPUT_MOVES * BOARD_SQUARES;
>>>>>>> 93221fb3

    const auto moves = std::min<size_t>(state->get_movenum() + 1, INPUT_MOVES);
    // Go back in time, fill history boards
    for (auto h = size_t{0}; h < moves; h++) {
        // collect white, black occupation planes
        fill_input_plane_pair(state->get_past_board(h),
                              black_it + h * BOARD_SQUARES * 2,
                              white_it + h * BOARD_SQUARES * 2,
                              symmetry);
    }

<<<<<<< HEAD
    std::fill(black_to_move_it, black_to_move_it + BOARD_SQUARES, black_komi);
    std::fill(white_to_move_it, white_to_move_it + BOARD_SQUARES, white_komi);
=======
    if (blacks_move)
        std::fill(to_move_it, to_move_it + BOARD_SQUARES, net_t(true));
>>>>>>> 93221fb3

    return input_data;
}

std::pair<int, int> Network::get_symmetry(const std::pair<int, int>& vertex,
                                          const int symmetry,
                                          const int board_size) {
    auto x = vertex.first;
    auto y = vertex.second;
    assert(x >= 0 && x < board_size);
    assert(y >= 0 && y < board_size);
    assert(symmetry >= 0 && symmetry < NUM_SYMMETRIES);

    if ((symmetry & 4) != 0) {
        std::swap(x, y);
    }

    if ((symmetry & 2) != 0) {
        x = board_size - x - 1;
    }

    if ((symmetry & 1) != 0) {
        y = board_size - y - 1;
    }

    assert(x >= 0 && x < board_size);
    assert(y >= 0 && y < board_size);
    assert(symmetry != IDENTITY_SYMMETRY || vertex == std::make_pair(x, y));
    return {x, y};
}<|MERGE_RESOLUTION|>--- conflicted
+++ resolved
@@ -768,11 +768,8 @@
     for (auto c = size_t{0}; c < channels; ++c) {
         const auto mean = means[c];
         const auto scale_stddiv = stddivs[c];
-<<<<<<< HEAD
-=======
         const auto gamma = gammas[c];
         const auto beta = betas[c];
->>>>>>> 93221fb3
         const auto arr = &data[c * spatial_size];
 
         if (eltwise == nullptr) {
@@ -1171,16 +1168,8 @@
     const auto white_it = blacks_move ?
                           begin(input_data) + BOARD_SQUARES :
                           begin(input_data);
-<<<<<<< HEAD
-    const auto black_to_move_it = begin(input_data) + 2 * INPUT_MOVES * BOARD_SQUARES;
-    const auto white_to_move_it = black_to_move_it + BOARD_SQUARES;
-    const net_t plus_komi = 0.5f + (state->get_komi()) / 15.0f;
-    const net_t minus_komi = 0.5f - (state->get_komi()) / 15.0f;
-    const net_t black_komi = blacks_move ? plus_komi : minus_komi;
-    const net_t white_komi = blacks_move ? minus_komi : plus_komi;
-=======
     const auto to_move_it = begin(input_data) + 2 * INPUT_MOVES * BOARD_SQUARES;
->>>>>>> 93221fb3
+    const net_t color_input = blacks_move ? 0.5f + (state->get_komi()) / 15.0f : 0.5f - (state->get_komi()) / 15.0f;
 
     const auto moves = std::min<size_t>(state->get_movenum() + 1, INPUT_MOVES);
     // Go back in time, fill history boards
@@ -1192,13 +1181,7 @@
                               symmetry);
     }
 
-<<<<<<< HEAD
-    std::fill(black_to_move_it, black_to_move_it + BOARD_SQUARES, black_komi);
-    std::fill(white_to_move_it, white_to_move_it + BOARD_SQUARES, white_komi);
-=======
-    if (blacks_move)
-        std::fill(to_move_it, to_move_it + BOARD_SQUARES, net_t(true));
->>>>>>> 93221fb3
+    std::fill(to_move_it, to_move_it + BOARD_SQUARES, color_input);
 
     return input_data;
 }
