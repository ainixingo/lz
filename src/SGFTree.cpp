/*
    This file is part of Leela Zero.
    Copyright (C) 2017-2018 Gian-Carlo Pascutto and contributors

    Leela Zero is free software: you can redistribute it and/or modify
    it under the terms of the GNU General Public License as published by
    the Free Software Foundation, either version 3 of the License, or
    (at your option) any later version.

    Leela Zero is distributed in the hope that it will be useful,
    but WITHOUT ANY WARRANTY; without even the implied warranty of
    MERCHANTABILITY or FITNESS FOR A PARTICULAR PURPOSE.  See the
    GNU General Public License for more details.

    You should have received a copy of the GNU General Public License
    along with Leela Zero.  If not, see <http://www.gnu.org/licenses/>.
*/

#include "config.h"
#include "SGFTree.h"

#include <cassert>
#include <boost/format.hpp>
#include <boost/algorithm/string.hpp>
#include <ctime>
#include <memory>
#include <sstream>
#include <stdexcept>
#include <type_traits>
#include <utility>

#include "FullBoard.h"
#include "GTP.h"
#include "KoState.h"
#include "SGFParser.h"
#include "Utils.h"

using namespace Utils;

const int SGFTree::EOT;

void SGFTree::init_state() {
    m_initialized = true;
    // Initialize with defaults.
    // The SGF might be missing boardsize or komi
    // which means we'll never initialize properly.
<<<<<<< HEAD
    m_state.init_game(std::min(BOARD_SIZE, 19), 7.5f);
=======
    m_state.init_game(19, cfg_target_komi);
>>>>>>> 207370ff
}

const KoState * SGFTree::get_state(void) const {
    assert(m_initialized);
    return &m_state;
}

const SGFTree * SGFTree::get_child(size_t count) const {
    if (count < m_children.size()) {
        assert(m_initialized);
        return &(m_children[count]);
    } else {
        return nullptr;
    }
}

// This follows the entire line, and doesn't really need the intermediate
// states, just the moves. As a consequence, states that contain more than
// just moves won't have any effect.
GameState SGFTree::follow_mainline_state(unsigned int movenum) const {
    const auto* link = this;
    // This initializes a starting state from a KoState and
    // sets up the game history.
    GameState result(get_state());

    for (unsigned int i = 0; i <= movenum && link != nullptr; i++) {
        // root position has no associated move
        if (i != 0) {
            auto colored_move = link->get_colored_move();
            if (colored_move.first != FastBoard::INVAL) {
                if (colored_move.second != FastBoard::PASS
                    && colored_move.second != FastBoard::EMPTY
                    && result.board.get_state(colored_move.second)
                       != FastBoard::EMPTY) {
                    // Fail loading
                    return result;
                }
                result.play_move(colored_move.first, colored_move.second);
            }
        }
        link = link->get_child(0);
    }

    return result;
}

void SGFTree::load_from_string(const std::string& gamebuff) {
    std::istringstream pstream(gamebuff);

    // loads properties with moves
    SGFParser::parse(pstream, this);

    // Set up the root state to defaults
    init_state();

    // populates the states from the moves
    // split this up in root node, achor (handicap), other nodes
    populate_states();
}

// load a single game from a file
void SGFTree::load_from_file(const std::string& filename, int index) {
    auto gamebuff = SGFParser::chop_from_file(filename, index);

    //myprintf("Parsing: %s\n", gamebuff.c_str());

    load_from_string(gamebuff);
}

void SGFTree::populate_states() {
    PropertyMap::iterator it;
    auto valid_size = false;
    auto has_handicap = false;

    // first check for go game setup in properties
    it = m_properties.find("GM");
    if (it != end(m_properties)) {
        if (it->second != "1") {
            throw std::runtime_error("SGF Game is not a Go game");
        } else {
            if (!m_properties.count("SZ")) {
                // No size, but SGF spec defines default size for Go
                m_properties.insert(std::make_pair("SZ", "19"));
                valid_size = true;
            }
        }
    }

    // board size
    it = m_properties.find("SZ");
    if (it != end(m_properties)) {
        std::string size = it->second;
        std::istringstream strm(size);
        int bsize;
        strm >> bsize;
        if (bsize == BOARD_SIZE) {
            // Assume 7.5 komi if not specified
            m_state.init_game(bsize, cfg_target_komi);
            valid_size = true;
        } else {
            throw std::runtime_error("Board size not supported.");
        }
    }

    // komi
    it = m_properties.find("KM");
    if (it != end(m_properties)) {
        std::string foo = it->second;
        std::istringstream strm(foo);
        float komi;
        strm >> komi;
        int handicap = m_state.get_handicap();
        // last ditch effort: if no GM or SZ, assume 19x19 Go here
        int bsize = 19;
        if (valid_size) {
            bsize = m_state.board.get_boardsize();
        }
        if (bsize == BOARD_SIZE) {
            m_state.init_game(bsize, komi);
            m_state.set_handicap(handicap);
        } else {
            throw std::runtime_error("Board size not supported.");
        }
    }

    // handicap
    it = m_properties.find("HA");
    if (it != end(m_properties)) {
        std::string size = it->second;
        std::istringstream strm(size);
        float handicap;
        strm >> handicap;
        has_handicap = (handicap > 0.0f);
        m_state.set_handicap(int(handicap));
    }

    // result
    it = m_properties.find("RE");
    if (it != end(m_properties)) {
        std::string result = it->second;
        if (boost::algorithm::find_first(result, "Time")) {
            // std::cerr << "Skipping: " << result << std::endl;
            m_winner = FastBoard::EMPTY;
        } else {
            if (boost::algorithm::starts_with(result, "W+")) {
                m_winner = FastBoard::WHITE;
            } else if (boost::algorithm::starts_with(result, "B+")) {
                m_winner = FastBoard::BLACK;
            } else {
                m_winner = FastBoard::INVAL;
                // std::cerr << "Could not parse game result: " << result << std::endl;
            }
        }
    } else {
        m_winner = FastBoard::EMPTY;
    }

    // handicap stones
    auto prop_pair_ab = m_properties.equal_range("AB");
    // Do we have a handicap specified but no handicap stones placed in
    // the same node? Then the SGF file is corrupt. Let's see if we can find
    // them in the next node, which is a common bug in some Go apps.
    if (has_handicap && prop_pair_ab.first == prop_pair_ab.second) {
        if (!m_children.empty()) {
            auto& successor = m_children[0];
            prop_pair_ab = successor.m_properties.equal_range("AB");
        }
    }
    // Loop through the stone list and apply
    for (auto pit = prop_pair_ab.first; pit != prop_pair_ab.second; ++pit) {
        auto move = pit->second;
        int vtx = string_to_vertex(move);
        apply_move(FastBoard::BLACK, vtx);
    }

    // XXX: count handicap stones
    const auto& prop_pair_aw = m_properties.equal_range("AW");
    for (auto pit = prop_pair_aw.first; pit != prop_pair_aw.second; ++pit) {
        auto move = pit->second;
        int vtx = string_to_vertex(move);
        apply_move(FastBoard::WHITE, vtx);
    }

    it = m_properties.find("PL");
    if (it != end(m_properties)) {
        std::string who = it->second;
        if (who == "W") {
            m_state.set_to_move(FastBoard::WHITE);
        } else if (who == "B") {
            m_state.set_to_move(FastBoard::BLACK);
        }
    }

    // now for all children play out the moves
    for (auto& child_state : m_children) {
        // propagate state
        child_state.copy_state(*this);

        // XXX: maybe move this to the recursive call
        // get move for side to move
        auto colored_move = child_state.get_colored_move();
        if (colored_move.first != FastBoard::INVAL) {
            child_state.apply_move(colored_move.first, colored_move.second);
        }

        child_state.populate_states();
    }
}

void SGFTree::copy_state(const SGFTree& tree) {
    m_initialized = tree.m_initialized;
    m_state = tree.m_state;
}

void SGFTree::apply_move(int color, int move) {
    if (move != FastBoard::PASS && move != FastBoard::RESIGN) {
        auto vtx_state = m_state.board.get_state(move);
        if (vtx_state == !color || vtx_state == FastBoard::INVAL) {
            throw std::runtime_error("Illegal move");
        }
        // Playing on an occupied intersection is legal in SGF setup,
        // but we can't really handle it. So just ignore and hope that works.
        if (vtx_state == color) {
            return;
        }
        assert(vtx_state == FastBoard::EMPTY);
    }
    m_state.play_move(color, move);
}

void SGFTree::apply_move(int move) {
    auto color = m_state.get_to_move();
    apply_move(color, move);
}

void SGFTree::add_property(std::string property, std::string value) {
    m_properties.emplace(property, value);
}

SGFTree * SGFTree::add_child() {
    // first allocation is better small
    if (m_children.size() == 0) {
        m_children.reserve(1);
    }
    m_children.emplace_back();
    return &(m_children.back());
}

int SGFTree::string_to_vertex(const std::string& movestring) const {
    if (movestring.size() == 0) {
        return FastBoard::PASS;
    }

    if (m_state.board.get_boardsize() <= 19) {
        if (movestring == "tt") {
            return FastBoard::PASS;
        }
    }

    int bsize = m_state.board.get_boardsize();
    if (bsize == 0) {
        throw std::runtime_error("Node has 0 sized board");
    }

    char c1 = movestring[0];
    char c2 = movestring[1];

    int cc1;
    int cc2;

    if (c1 >= 'A' && c1 <= 'Z') {
        cc1 = 26 + c1 - 'A';
    } else {
        cc1 = c1 - 'a';
    }
    if (c2 >= 'A' && c2 <= 'Z') {
        cc2 = bsize - 26 - (c2 - 'A') - 1;
    } else {
        cc2 = bsize - (c2 - 'a') - 1;
    }

    // catch illegal SGF
    if (cc1 < 0 || cc1 >= bsize
        || cc2 < 0 || cc2 >= bsize) {
        throw std::runtime_error("Illegal SGF move");
    }

    int vtx = m_state.board.get_vertex(cc1, cc2);

    return vtx;
}

int SGFTree::get_move(int tomove) const {
    std::string colorstring;

    if (tomove == FastBoard::BLACK) {
        colorstring = "B";
    } else {
        colorstring = "W";
    }

    auto it = m_properties.find(colorstring);
    if (it != end(m_properties)) {
        std::string movestring = it->second;
        return string_to_vertex(movestring);
    }

    return SGFTree::EOT;
}

std::pair<int, int> SGFTree::get_colored_move() const {
    for (const auto& prop : m_properties) {
        if (prop.first == "B") {
            return std::make_pair(FastBoard::BLACK,
                                  string_to_vertex(prop.second));
        } else if (prop.first == "W") {
            return std::make_pair(FastBoard::WHITE,
                                  string_to_vertex(prop.second));
        }
    }
    return std::make_pair(FastBoard::INVAL, SGFTree::EOT);
}

FastBoard::vertex_t SGFTree::get_winner() const {
    return m_winner;
}

std::vector<int> SGFTree::get_mainline() const {
    std::vector<int> moves;

    const auto* link = this;
    auto tomove = link->m_state.get_to_move();
    link = link->get_child(0);

    while (link != nullptr && link->is_initialized()) {
        auto move = link->get_move(tomove);
        if (move != SGFTree::EOT) {
            moves.push_back(move);
        }
        tomove = !tomove;
        link = link->get_child(0);
    }

    return moves;
}

std::string SGFTree::state_to_string(GameState& pstate, int compcolor) {
    auto state = std::make_unique<GameState>();

    // make a working copy
    *state = pstate;

    std::string header;
    std::string moves;

    auto komi = state->get_komi();
    auto size = state->board.get_boardsize();
    time_t now;
    time(&now);
    char timestr[sizeof "2017-10-16"];
    strftime(timestr, sizeof timestr, "%F", localtime(&now));

    header.append("(;GM[1]FF[4]RU[Chinese]");
    header.append("DT[" + std::string(timestr) + "]");
    header.append("SZ[" + std::to_string(size) + "]");
    header.append("KM[" + str(boost::format("%.1f") % komi) + "]");
    header.append(state->get_timecontrol().to_text_sgf());

    auto leela_name = std::string{PROGRAM_NAME};
    leela_name.append(" " + std::string(PROGRAM_VERSION));
    if (!cfg_weightsfile.empty()) {
        auto pos = cfg_weightsfile.find_last_of("\\/");
        if (std::string::npos == pos) {
            pos = 0;
        } else {
            ++pos;
        }
        leela_name.append(" " + cfg_weightsfile.substr(pos, 8));
    }

    if (compcolor == FastBoard::WHITE) {
        header.append("PW[" + leela_name + "]");
        header.append("PB[Human]");
    } else {
        header.append("PB[" + leela_name + "]");
        header.append("PW[Human]");
    }

    state->rewind();

    // check handicap here (anchor point)
    auto handicap = 0;
    std::string handicapstr;

    for (int i = 0; i < size; i++) {
        for (int j = 0; j < size; j++) {
            int vertex = state->board.get_vertex(i, j);
            int vtx_state = state->board.get_state(vertex);

            if (vtx_state == FastBoard::BLACK) {
                handicap++;
                handicapstr.append("[" + state->board.move_to_text_sgf(vertex) + "]");
            }
        }
    }

    if (handicap > 0) {
        header.append("HA[" + std::to_string(handicap) + "]");
        moves.append("AB" + handicapstr);
    }

    moves.append("\n");

    int counter = 0;

    while (state->forward_move()) {
        int move = state->get_last_move();
        assert(move != FastBoard::RESIGN);
        std::string movestr = state->board.move_to_text_sgf(move);
        if (state->board.black_to_move()) {
            moves.append(";W[" + movestr + "]");
        } else {
            moves.append(";B[" + movestr + "]");
        }
        if (++counter % 10 == 0) {
            moves.append("\n");
        }
    }

    if (!state->has_resigned()) {
        float score = state->final_score();

        if (score > 0.0f) {
            header.append("RE[B+" + str(boost::format("%.1f") % score) + "]");
        } else if (score < 0.0f) {
            header.append("RE[W+" + str(boost::format("%.1f") % -score) + "]");
        } else {
            header.append("RE[0]");
        }
    } else {
        if (state->who_resigned() == FastBoard::WHITE) {
            header.append("RE[B+Resign]");
        } else {
            header.append("RE[W+Resign]");
        }
    }

    header.append("\nC[" + std::string{PROGRAM_NAME} + " options:" + cfg_options_str + "]");

    std::string result(header);
    result.append("\n");
    result.append(moves);
    result.append(")\n");

    return result;
}<|MERGE_RESOLUTION|>--- conflicted
+++ resolved
@@ -44,11 +44,7 @@
     // Initialize with defaults.
     // The SGF might be missing boardsize or komi
     // which means we'll never initialize properly.
-<<<<<<< HEAD
-    m_state.init_game(std::min(BOARD_SIZE, 19), 7.5f);
-=======
-    m_state.init_game(19, cfg_target_komi);
->>>>>>> 207370ff
+    m_state.init_game(std::min(BOARD_SIZE, 19), cfg_target_komi);
 }
 
 const KoState * SGFTree::get_state(void) const {
